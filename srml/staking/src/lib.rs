--- conflicted
+++ resolved
@@ -634,13 +634,8 @@
 		config(stakers):
 			Vec<(T::AccountId, T::AccountId, BalanceOf<T>, StakerStatus<T::AccountId>)>;
 		build(|
-<<<<<<< HEAD
-			storage: &mut sr_primitives::StorageOverlay,
-			_: &mut sr_primitives::ChildrenStorageOverlay,
+			storage: &mut (sr_primitives::StorageOverlay, sr_primitives::ChildrenStorageOverlay),
 			_: &mut sr_primitives::StorageOverlay,
-=======
-			storage: &mut (sr_primitives::StorageOverlay, sr_primitives::ChildrenStorageOverlay),
->>>>>>> e0f5dd9f
 			config: &GenesisConfig<T>
 		| {
 			with_storage(storage, || {
