// Copyright 2017-2019 Parity Technologies (UK) Ltd.
// This file is part of Substrate.

// Substrate is free software: you can redistribute it and/or modify
// it under the terms of the GNU General Public License as published by
// the Free Software Foundation, either version 3 of the License, or
// (at your option) any later version.

// Substrate is distributed in the hope that it will be useful,
// but WITHOUT ANY WARRANTY; without even the implied warranty of
// MERCHANTABILITY or FITNESS FOR A PARTICULAR PURPOSE.  See the
// GNU General Public License for more details.

// You should have received a copy of the GNU General Public License
// along with Substrate.  If not, see <http://www.gnu.org/licenses/>.

//! Tests for the module.

use super::*;
use runtime_io::with_externalities;
use phragmen;
use sr_primitives::traits::OnInitialize;
use sr_staking_primitives::offence::{OffenceDetails, OnOffenceHandler};
use srml_support::{assert_ok, assert_noop, assert_eq_uvec, EnumerableStorageMap};
use mock::*;
use srml_support::traits::{Currency, ReservableCurrency};

#[test]
fn basic_setup_works() {
	// Verifies initial conditions of mock
	with_externalities(&mut ExtBuilder::default()
		.build(),
	|| {
		assert_eq!(Staking::bonded(&11), Some(10)); // Account 11 is stashed and locked, and account 10 is the controller
		assert_eq!(Staking::bonded(&21), Some(20)); // Account 21 is stashed and locked, and account 20 is the controller
		assert_eq!(Staking::bonded(&1), None);		// Account 1 is not a stashed

		// Account 10 controls the stash from account 11, which is 100 * balance_factor units
		assert_eq!(Staking::ledger(&10), Some(StakingLedger { stash: 11, total: 1000, active: 1000, unlocking: vec![] }));
		// Account 20 controls the stash from account 21, which is 200 * balance_factor units
		assert_eq!(Staking::ledger(&20), Some(StakingLedger { stash: 21, total: 1000, active: 1000, unlocking: vec![] }));
		// Account 1 does not control any stash
		assert_eq!(Staking::ledger(&1), None);

		// ValidatorPrefs are default
		assert_eq!(<Validators<Test>>::enumerate().collect::<Vec<_>>(), vec![
			(31, ValidatorPrefs::default()),
			(21, ValidatorPrefs::default()),
			(11, ValidatorPrefs::default())
		]);

		// Account 100 is the default nominator
		assert_eq!(Staking::ledger(100), Some(StakingLedger { stash: 101, total: 500, active: 500, unlocking: vec![] }));
		assert_eq!(Staking::nominators(101), vec![11, 21]);

		if cfg!(feature = "equalize") {
			assert_eq!(
				Staking::stakers(11),
				Exposure { total: 1250, own: 1000, others: vec![ IndividualExposure { who: 101, value: 250 }] }
			);
			assert_eq!(
				Staking::stakers(21),
				Exposure { total: 1250, own: 1000, others: vec![ IndividualExposure { who: 101, value: 250 }] }
			);
			// initial slot_stake
			assert_eq!(Staking::slot_stake(),  1250);
		} else {
			assert_eq!(
				Staking::stakers(11),
				Exposure { total: 1125, own: 1000, others: vec![ IndividualExposure { who: 101, value: 125 }] }
			);
			assert_eq!(
				Staking::stakers(21),
				Exposure { total: 1375, own: 1000, others: vec![ IndividualExposure { who: 101, value: 375 }] }
			);
			// initial slot_stake
			assert_eq!(Staking::slot_stake(),  1125);
		}


		// The number of validators required.
		assert_eq!(Staking::validator_count(), 2);

		// Initial Era and session
		assert_eq!(Staking::current_era(), 0);

		// Account 10 has `balance_factor` free balance
		assert_eq!(Balances::free_balance(&10), 1);
		assert_eq!(Balances::free_balance(&10), 1);

		// New era is not being forced
<<<<<<< HEAD
		assert!(!Staking::forcing_new_era());

		// All exposures must be correct.
		check_exposure_all();
		check_nominator_all();
=======
		assert_eq!(Staking::force_era(), Forcing::NotForcing);
>>>>>>> 138bcf0d
	});
}

#[test]
fn change_controller_works() {
	with_externalities(&mut ExtBuilder::default().build(),
	|| {
		assert_eq!(Staking::bonded(&11), Some(10));

		assert!(<Validators<Test>>::enumerate().map(|(c, _)| c).collect::<Vec<u64>>().contains(&11));
		// 10 can control 11 who is initially a validator.
		assert_ok!(Staking::chill(Origin::signed(10)));
		assert!(!<Validators<Test>>::enumerate().map(|(c, _)| c).collect::<Vec<u64>>().contains(&11));

		assert_ok!(Staking::set_controller(Origin::signed(11), 5));

		start_era(1);

		assert_noop!(
			Staking::validate(Origin::signed(10), ValidatorPrefs::default()),
			"not a controller"
		);
		assert_ok!(Staking::validate(Origin::signed(5), ValidatorPrefs::default()));
	})
}

#[test]
<<<<<<< HEAD
=======
fn invulnerability_should_work() {
	// Test that users can be invulnerable from slashing and being kicked
	with_externalities(&mut ExtBuilder::default().build(),
	|| {
		// Make account 11 invulnerable
		assert_ok!(Staking::set_invulnerables(Origin::ROOT, vec![11]));
		// Give account 11 some funds
		let _ = Balances::make_free_balance_be(&11, 70);
		// There is no slash grace -- slash immediately.
		assert_eq!(Staking::offline_slash_grace(), 0);
		// Account 11 has not been slashed
		assert_eq!(Staking::slash_count(&11), 0);
		// Account 11 has the 70 funds we gave it above
		assert_eq!(Balances::free_balance(&11), 70);
		// Account 11 should be a validator
		assert!(<Validators<Test>>::exists(&11));

		// Set account 11 as an offline validator with a large number of reports
		// Should exit early if invulnerable
		Staking::on_offline_validator(10, 100);

		// Show that account 11 has not been touched
		assert_eq!(Staking::slash_count(&11), 0);
		assert_eq!(Balances::free_balance(&11), 70);
		assert!(<Validators<Test>>::exists(&11));
		// New era not being forced
		// NOTE: new era is always forced once slashing happens -> new validators need to be chosen.
		assert_eq!(Staking::force_era(), Forcing::NotForcing);
	});
}

#[test]
fn offline_should_slash_and_disable() {
	// Test that an offline validator gets slashed and kicked
	with_externalities(&mut ExtBuilder::default().build(), || {
		// Give account 10 some balance
		let _ = Balances::make_free_balance_be(&11, 1000);
		// Confirm account 10 is a validator
		assert!(<Validators<Test>>::exists(&11));
		// Validators get slashed immediately
		assert_eq!(Staking::offline_slash_grace(), 0);
		// Unstake threshold is 3
		assert_eq!(Staking::validators(&11).unstake_threshold, 3);
		// Account 10 has not been slashed before
		assert_eq!(Staking::slash_count(&11), 0);
		// Account 10 has the funds we just gave it
		assert_eq!(Balances::free_balance(&11), 1000);
		// Account 10 is not yet disabled.
		assert!(!is_disabled(10));
		// Report account 10 as offline, one greater than unstake threshold
		Staking::on_offline_validator(10, 4);
		// Confirm user has been reported
		assert_eq!(Staking::slash_count(&11), 4);
		// Confirm balance has been reduced by 2^unstake_threshold * offline_slash() * amount_at_stake.
		let slash_base = Staking::offline_slash() * Staking::stakers(11).total;
		assert_eq!(Balances::free_balance(&11), 1000 - 2_u64.pow(3) * slash_base);
		// Confirm account 10 has been disabled.
		assert!(is_disabled(10));
	});
}

#[test]
fn offline_grace_should_delay_slashing() {
	// Tests that with grace, slashing is delayed
	with_externalities(&mut ExtBuilder::default().build(), || {
		// Initialize account 10 with balance
		let _ = Balances::make_free_balance_be(&11, 70);
		// Verify account 11 has balance
		assert_eq!(Balances::free_balance(&11), 70);

		// Set offline slash grace
		let offline_slash_grace = 1;
		assert_ok!(Staking::set_offline_slash_grace(Origin::ROOT, offline_slash_grace));
		assert_eq!(Staking::offline_slash_grace(), 1);

		// Check unstake_threshold is 3 (default)
		let default_unstake_threshold = 3;
		assert_eq!(
			Staking::validators(&11),
			ValidatorPrefs { unstake_threshold: default_unstake_threshold, validator_payment: 0 }
		);

		// Check slash count is zero
		assert_eq!(Staking::slash_count(&11), 0);

		// Report account 10 up to the threshold
		Staking::on_offline_validator(10, default_unstake_threshold as usize + offline_slash_grace as usize);
		// Confirm slash count
		assert_eq!(Staking::slash_count(&11), 4);

		// Nothing should happen
		assert_eq!(Balances::free_balance(&11), 70);

		// Report account 10 one more time
		Staking::on_offline_validator(10, 1);
		assert_eq!(Staking::slash_count(&11), 5);
		// User gets slashed
		assert!(Balances::free_balance(&11) < 70);
		// New era is forced
		assert!(is_disabled(10));
	});
}


#[test]
fn max_unstake_threshold_works() {
	// Tests that max_unstake_threshold gets used when prefs.unstake_threshold is large
	with_externalities(&mut ExtBuilder::default().build(), || {
		const MAX_UNSTAKE_THRESHOLD: u32 = 10;
		// Two users with maximum possible balance
		let _ = Balances::make_free_balance_be(&11, u64::max_value());
		let _ = Balances::make_free_balance_be(&21, u64::max_value());

		// Give them full exposure as a staker
		<Stakers<Test>>::insert(&11, Exposure { total: 1000000, own: 1000000, others: vec![]});
		<Stakers<Test>>::insert(&21, Exposure { total: 2000000, own: 2000000, others: vec![]});

		// Check things are initialized correctly
		assert_eq!(Balances::free_balance(&11), u64::max_value());
		assert_eq!(Balances::free_balance(&21), u64::max_value());
		assert_eq!(Staking::offline_slash_grace(), 0);
		// Account 10 will have max unstake_threshold
		assert_ok!(Staking::validate(Origin::signed(10), ValidatorPrefs {
			unstake_threshold: MAX_UNSTAKE_THRESHOLD,
			validator_payment: 0,
		}));
		// Account 20 could not set their unstake_threshold past 10
		assert_noop!(Staking::validate(Origin::signed(20), ValidatorPrefs {
			unstake_threshold: MAX_UNSTAKE_THRESHOLD + 1,
			validator_payment: 0}),
			"unstake threshold too large"
		);
		// Give Account 20 unstake_threshold 11 anyway, should still be limited to 10
		<Validators<Test>>::insert(21, ValidatorPrefs {
			unstake_threshold: MAX_UNSTAKE_THRESHOLD + 1,
			validator_payment: 0,
		});

		OfflineSlash::put(Perbill::from_fraction(0.0001));

		// Report each user 1 more than the max_unstake_threshold
		Staking::on_offline_validator(10, MAX_UNSTAKE_THRESHOLD as usize + 1);
		Staking::on_offline_validator(20, MAX_UNSTAKE_THRESHOLD as usize + 1);

		// Show that each balance only gets reduced by 2^max_unstake_threshold times 10%
		// of their total stake.
		assert_eq!(Balances::free_balance(&11), u64::max_value() - 2_u64.pow(MAX_UNSTAKE_THRESHOLD) * 100);
		assert_eq!(Balances::free_balance(&21), u64::max_value() - 2_u64.pow(MAX_UNSTAKE_THRESHOLD) * 200);
	});
}

#[test]
fn slashing_does_not_cause_underflow() {
	// Tests that slashing more than a user has does not underflow
	with_externalities(&mut ExtBuilder::default().build(), || {
		// Verify initial conditions
		assert_eq!(Balances::free_balance(&11), 1000);
		assert_eq!(Staking::offline_slash_grace(), 0);

		// Set validator preference so that 2^unstake_threshold would cause overflow (greater than 64)
		// FIXME: that doesn't overflow.
		<Validators<Test>>::insert(11, ValidatorPrefs {
			unstake_threshold: 10,
			validator_payment: 0,
		});

		System::set_block_number(1);
		Session::on_initialize(System::block_number());

		// Should not panic
		Staking::on_offline_validator(10, 100);
		// Confirm that underflow has not occurred, and account balance is set to zero
		assert_eq!(Balances::free_balance(&11), 0);
	});
}

#[test]
>>>>>>> 138bcf0d
fn rewards_should_work() {
	// should check that:
	// * rewards get recorded per session
	// * rewards get paid per Era
	// * Check that nominators are also rewarded
	with_externalities(&mut ExtBuilder::default()
		.nominate(false)
		.build(),
	|| {
		// Init some balances
		let _ = Balances::make_free_balance_be(&2, 500);

		let delay = 1;
		let init_balance_2 = Balances::total_balance(&2);
		let init_balance_10 = Balances::total_balance(&10);
		let init_balance_11 = Balances::total_balance(&11);

		// Set payee to controller
		assert_ok!(Staking::set_payee(Origin::signed(10), RewardDestination::Controller));

		// Initial config should be correct
		assert_eq!(Staking::current_era(), 0);
		assert_eq!(Session::current_index(), 0);

		// Add a dummy nominator.
		//
		// Equal division indicates that the reward will be equally divided among validator and
		// nominator.
		<Stakers<Test>>::insert(&11, Exposure {
			own: 500,
			total: 1000,
			others: vec![IndividualExposure {who: 2, value: 500 }]
		});

		<Payee<Test>>::insert(&2, RewardDestination::Stash);
		assert_eq!(Staking::payee(2), RewardDestination::Stash);
		assert_eq!(Staking::payee(11), RewardDestination::Controller);

		let mut block = 3; // Block 3 => Session 1 => Era 0
		System::set_block_number(block);
		Timestamp::set_timestamp(block*5);	// on time.
		Session::on_initialize(System::block_number());
		assert_eq!(Staking::current_era(), 0);
		assert_eq!(Session::current_index(), 1);
		<Module<Test>>::reward_by_ids(vec![(11, 50)]);
		<Module<Test>>::reward_by_ids(vec![(11, 50)]);
		// This is the second validator of the current elected set.
		<Module<Test>>::reward_by_ids(vec![(21, 50)]);
		// This must be no-op as it is not an elected validator.
		<Module<Test>>::reward_by_ids(vec![(1001, 10_000)]);

		// Compute total payout now for whole duration as other parameter won't change
		let total_payout = current_total_payout_for_duration(9 * 5);
		assert!(total_payout > 10); // Test is meaningful if reward something

		// No reward yet
		assert_eq!(Balances::total_balance(&2), init_balance_2);
		assert_eq!(Balances::total_balance(&10), init_balance_10);
		assert_eq!(Balances::total_balance(&11), init_balance_11);

		block = 6; // Block 6 => Session 2 => Era 0
		System::set_block_number(block);
		Timestamp::set_timestamp(block*5 + delay);	// a little late.
		Session::on_initialize(System::block_number());
		assert_eq!(Staking::current_era(), 0);
		assert_eq!(Session::current_index(), 2);

		block = 9; // Block 9 => Session 3 => Era 1
		System::set_block_number(block);
		Timestamp::set_timestamp(block*5);  // back to being on time. no delays
		Session::on_initialize(System::block_number());
		assert_eq!(Staking::current_era(), 1);
		assert_eq!(Session::current_index(), 3);

		// 11 validator has 2/3 of the total rewards and half half for it and its nominator
		assert_eq!(Balances::total_balance(&2), init_balance_2 + total_payout/3);
		assert_eq!(Balances::total_balance(&10), init_balance_10 + total_payout/3);
		assert_eq!(Balances::total_balance(&11), init_balance_11);
	});
}

#[test]
fn multi_era_reward_should_work() {
	// Should check that:
	// The value of current_session_reward is set at the end of each era, based on
	// slot_stake and session_reward.
	with_externalities(&mut ExtBuilder::default()
		.nominate(false)
		.build(),
	|| {
		let init_balance_10 = Balances::total_balance(&10);

		// Set payee to controller
		assert_ok!(Staking::set_payee(Origin::signed(10), RewardDestination::Controller));

		// Compute now as other parameter won't change
		let total_payout_0 = current_total_payout_for_duration(3);
		assert!(total_payout_0 > 10); // Test is meaningfull if reward something
		dbg!(<Module<Test>>::slot_stake());
		<Module<Test>>::reward_by_ids(vec![(11, 1)]);

		start_session(0);
		start_session(1);
		start_session(2);
		start_session(3);

		assert_eq!(Staking::current_era(), 1);
		assert_eq!(Balances::total_balance(&10), init_balance_10 + total_payout_0);

		start_session(4);

		let total_payout_1 = current_total_payout_for_duration(3);
		assert!(total_payout_1 > 10); // Test is meaningfull if reward something
		<Module<Test>>::reward_by_ids(vec![(11, 101)]);

		// new era is triggered here.
		start_session(5);

		// pay time
		assert_eq!(Balances::total_balance(&10), init_balance_10 + total_payout_0 + total_payout_1);
	});
}

#[test]
fn staking_should_work() {
	// should test:
	// * new validators can be added to the default set
	// * new ones will be chosen per era
	// * either one can unlock the stash and back-down from being a validator via `chill`ing.
	with_externalities(&mut ExtBuilder::default()
		.nominate(false)
		.fair(false) // to give 20 more staked value
		.build(),
	|| {
		Timestamp::set_timestamp(1); // Initialize time.

		// remember + compare this along with the test.
		assert_eq_uvec!(validator_controllers(), vec![20, 10]);

		// put some money in account that we'll use.
		for i in 1..5 { let _ = Balances::make_free_balance_be(&i, 2000); }

		// --- Block 1:
		start_session(1);
		// add a new candidate for being a validator. account 3 controlled by 4.
		assert_ok!(Staking::bond(Origin::signed(3), 4, 1500, RewardDestination::Controller));
		assert_ok!(Staking::validate(Origin::signed(4), ValidatorPrefs::default()));

		// No effects will be seen so far.
		assert_eq_uvec!(validator_controllers(), vec![20, 10]);

		// --- Block 2:
		start_session(2);

		// No effects will be seen so far. Era has not been yet triggered.
		assert_eq_uvec!(validator_controllers(), vec![20, 10]);


		// --- Block 3: the validators will now be queued.
		start_session(3);
		assert_eq!(Staking::current_era(), 1);

		// --- Block 4: the validators will now be changed.
		start_session(4);

		assert_eq_uvec!(validator_controllers(), vec![20, 4]);
		// --- Block 4: Unstake 4 as a validator, freeing up the balance stashed in 3
		// 4 will chill
		Staking::chill(Origin::signed(4)).unwrap();

		// --- Block 5: nothing. 4 is still there.
		start_session(5);
		assert_eq_uvec!(validator_controllers(), vec![20, 4]);

		// --- Block 6: 4 will not be a validator.
		start_session(7);
		assert_eq_uvec!(validator_controllers(), vec![20, 10]);

		// Note: the stashed value of 4 is still lock
		assert_eq!(
			Staking::ledger(&4),
			Some(StakingLedger { stash: 3, total: 1500, active: 1500, unlocking: vec![] })
		);
		// e.g. it cannot spend more than 500 that it has free from the total 2000
		assert_noop!(Balances::reserve(&3, 501), "account liquidity restrictions prevent withdrawal");
		assert_ok!(Balances::reserve(&3, 409));
	});
}

#[test]
fn less_than_needed_candidates_works() {
	with_externalities(&mut ExtBuilder::default()
		.minimum_validator_count(1)
		.validator_count(4)
		.nominate(false)
		.num_validators(3)
		.build(),
	|| {
		assert_eq!(Staking::validator_count(), 4);
		assert_eq!(Staking::minimum_validator_count(), 1);
		assert_eq_uvec!(validator_controllers(), vec![30, 20, 10]);

		start_era(1);

		// Previous set is selected. NO election algorithm is even executed.
		assert_eq_uvec!(validator_controllers(), vec![30, 20, 10]);

		// But the exposure is updated in a simple way. No external votes exists. This is purely self-vote.
		assert_eq!(Staking::stakers(10).others.len(), 0);
		assert_eq!(Staking::stakers(20).others.len(), 0);
		assert_eq!(Staking::stakers(30).others.len(), 0);
		check_exposure_all();
		check_nominator_all();
	});
}

#[test]
fn no_candidate_emergency_condition() {
	// Test the situation where the number of validators are less than `ValidatorCount` and less than <MinValidators>
	// The expected behavior is to choose all candidates from the previous era.
	with_externalities(&mut ExtBuilder::default()
		.minimum_validator_count(10)
		.validator_count(15)
		.num_validators(4)
		.validator_pool(true)
		.nominate(false)
		.build(),
	|| {

		// initial validators
		assert_eq_uvec!(validator_controllers(), vec![10, 20, 30, 40]);

		// set the minimum validator count.
		<Staking as crate::Store>::MinimumValidatorCount::put(10);
		<Staking as crate::Store>::ValidatorCount::put(15);
		assert_eq!(Staking::validator_count(), 15);

		let _ = Staking::chill(Origin::signed(10));

		// trigger era
		System::set_block_number(1);
		Session::on_initialize(System::block_number());

		// Previous ones are elected. chill is invalidates. TODO: #2494
		assert_eq_uvec!(validator_controllers(), vec![10, 20, 30, 40]);
		assert_eq!(Staking::current_elected().len(), 0);
	});
}

#[test]
fn nominating_and_rewards_should_work() {
	// PHRAGMEN OUTPUT: running this test with the reference impl gives:
	//
	// Votes  [('10', 1000, ['10']), ('20', 1000, ['20']), ('30', 1000, ['30']), ('40', 1000, ['40']), ('2', 1000, ['10', '20', '30']), ('4', 1000, ['10', '20', '40'])]
	// Sequential Phragmén gives
	// 10  is elected with stake  2200.0 and score  0.0003333333333333333
	// 20  is elected with stake  1800.0 and score  0.0005555555555555556

	// 10  has load  0.0003333333333333333 and supported
	// 10  with stake  1000.0
	// 20  has load  0.0005555555555555556 and supported
	// 20  with stake  1000.0
	// 30  has load  0 and supported
	// 30  with stake  0
	// 40  has load  0 and supported
	// 40  with stake  0
	// 2  has load  0.0005555555555555556 and supported
	// 10  with stake  600.0 20  with stake  400.0 30  with stake  0.0
	// 4  has load  0.0005555555555555556 and supported
	// 10  with stake  600.0 20  with stake  400.0 40  with stake  0.0

	// Sequential Phragmén with post processing gives
	// 10  is elected with stake  2000.0 and score  0.0003333333333333333
	// 20  is elected with stake  2000.0 and score  0.0005555555555555556

	// 10  has load  0.0003333333333333333 and supported
	// 10  with stake  1000.0
	// 20  has load  0.0005555555555555556 and supported
	// 20  with stake  1000.0
	// 30  has load  0 and supported
	// 30  with stake  0
	// 40  has load  0 and supported
	// 40  with stake  0
	// 2  has load  0.0005555555555555556 and supported
	// 10  with stake  400.0 20  with stake  600.0 30  with stake  0
	// 4  has load  0.0005555555555555556 and supported
	// 10  with stake  600.0 20  with stake  400.0 40  with stake  0.0
	with_externalities(&mut ExtBuilder::default()
		.nominate(false)
		.validator_pool(true)
		.build(),
	|| {
		// initial validators -- everyone is actually even.
		assert_eq_uvec!(validator_controllers(), vec![40, 30]);

		// Set payee to controller
		assert_ok!(Staking::set_payee(Origin::signed(10), RewardDestination::Controller));
		assert_ok!(Staking::set_payee(Origin::signed(20), RewardDestination::Controller));
		assert_ok!(Staking::set_payee(Origin::signed(30), RewardDestination::Controller));
		assert_ok!(Staking::set_payee(Origin::signed(40), RewardDestination::Controller));

		// give the man some money
		let initial_balance = 1000;
		for i in [1, 2, 3, 4, 5, 10, 11, 20, 21].iter() {
			let _ = Balances::make_free_balance_be(i, initial_balance);
		}

		// bond two account pairs and state interest in nomination.
		// 2 will nominate for 10, 20, 30
		assert_ok!(Staking::bond(Origin::signed(1), 2, 1000, RewardDestination::Controller));
		assert_ok!(Staking::nominate(Origin::signed(2), vec![11, 21, 31]));
		// 4 will nominate for 10, 20, 40
		assert_ok!(Staking::bond(Origin::signed(3), 4, 1000, RewardDestination::Controller));
		assert_ok!(Staking::nominate(Origin::signed(4), vec![11, 21, 41]));

		// the total reward for era 0
		let total_payout_0 = current_total_payout_for_duration(3);
		assert!(total_payout_0 > 100); // Test is meaningfull if reward something
		<Module<Test>>::reward_by_ids(vec![(41, 1)]);
		<Module<Test>>::reward_by_ids(vec![(31, 1)]);
		<Module<Test>>::reward_by_ids(vec![(21, 10)]); // must be no-op
		<Module<Test>>::reward_by_ids(vec![(11, 10)]); // must be no-op

		start_era(1);

		// 10 and 20 have more votes, they will be chosen by phragmen.
		assert_eq_uvec!(validator_controllers(), vec![20, 10]);

		// OLD validators must have already received some rewards.
		assert_eq!(Balances::total_balance(&40), 1 + total_payout_0/2);
		assert_eq!(Balances::total_balance(&30), 1 + total_payout_0/2);

		// ------ check the staked value of all parties.

		if cfg!(feature = "equalize") {
			// total expo of 10, with 1200 coming from nominators (externals), according to phragmen.
			assert_eq!(Staking::stakers(11).own, 1000);
			assert_eq!(Staking::stakers(11).total, 1000 + 999);
			// 2 and 4 supported 10, each with stake 600, according to phragmen.
			assert_eq!(
				Staking::stakers(11).others.iter().map(|e| e.value).collect::<Vec<BalanceOf<Test>>>(),
				vec![599, 400]
			);
			assert_eq!(
				Staking::stakers(11).others.iter().map(|e| e.who).collect::<Vec<u64>>(),
				vec![3, 1]
			);
			// total expo of 20, with 500 coming from nominators (externals), according to phragmen.
			assert_eq!(Staking::stakers(21).own, 1000);
			assert_eq!(Staking::stakers(21).total, 1000 + 999);
			// 2 and 4 supported 20, each with stake 250, according to phragmen.
			assert_eq!(
				Staking::stakers(21).others.iter().map(|e| e.value).collect::<Vec<BalanceOf<Test>>>(),
				vec![400, 599]
			);
			assert_eq!(
				Staking::stakers(21).others.iter().map(|e| e.who).collect::<Vec<u64>>(),
				vec![3, 1]
			);
		} else {
			// total expo of 10, with 1200 coming from nominators (externals), according to phragmen.
			assert_eq!(Staking::stakers(11).own, 1000);
			assert_eq!(Staking::stakers(11).total, 1000 + 800);
			// 2 and 4 supported 10, each with stake 600, according to phragmen.
			assert_eq!(
				Staking::stakers(11).others.iter().map(|e| e.value).collect::<Vec<BalanceOf<Test>>>(),
				vec![400, 400]
			);
			assert_eq!(
				Staking::stakers(11).others.iter().map(|e| e.who).collect::<Vec<u64>>(),
				vec![3, 1]
			);
			// total expo of 20, with 500 coming from nominators (externals), according to phragmen.
			assert_eq!(Staking::stakers(21).own, 1000);
			assert_eq!(Staking::stakers(21).total, 1000 + 1198);
			// 2 and 4 supported 20, each with stake 250, according to phragmen.
			assert_eq!(
				Staking::stakers(21).others.iter().map(|e| e.value).collect::<Vec<BalanceOf<Test>>>(),
				vec![599, 599]
			);
			assert_eq!(
				Staking::stakers(21).others.iter().map(|e| e.who).collect::<Vec<u64>>(),
				vec![3, 1]
			);
		}

		// They are not chosen anymore
		assert_eq!(Staking::stakers(31).total, 0);
		assert_eq!(Staking::stakers(41).total, 0);

		// the total reward for era 1
		let total_payout_1 = current_total_payout_for_duration(3);
		assert!(total_payout_1 > 100); // Test is meaningfull if reward something
		<Module<Test>>::reward_by_ids(vec![(41, 10)]); // must be no-op
		<Module<Test>>::reward_by_ids(vec![(31, 10)]); // must be no-op
		<Module<Test>>::reward_by_ids(vec![(21, 2)]);
		<Module<Test>>::reward_by_ids(vec![(11, 1)]);

		start_era(2);

		// nothing else will happen, era ends and rewards are paid again,
		// it is expected that nominators will also be paid. See below

		let payout_for_10 = total_payout_1/3;
		let payout_for_20 = 2*total_payout_1/3;
		if cfg!(feature = "equalize") {
			// Nominator 2: has [400/2000 ~ 1/5 from 10] + [600/2000 ~ 3/10 from 20]'s reward.
			assert_eq!(Balances::total_balance(&2), initial_balance + payout_for_10/5 + payout_for_20*3/10 - 1);
			// Nominator 4: has [400/2000 ~ 1/5 from 20] + [600/2000 ~ 3/10 from 10]'s reward.
			assert_eq!(Balances::total_balance(&4), initial_balance + payout_for_20/5 + payout_for_10*3/10);

			// Validator 10: got 1000 / 2000 external stake.
			assert_eq!(Balances::total_balance(&10), initial_balance + payout_for_10/2);
			// Validator 20: got 1000 / 2000 external stake.
			assert_eq!(Balances::total_balance(&20), initial_balance + payout_for_20/2);
		} else {
			// Nominator 2: has [400/1800 ~ 2/9 from 10] + [600/2200 ~ 3/11 from 20]'s reward. ==> 2/9 + 3/11
			assert_eq!(Balances::total_balance(&2), initial_balance + (2*payout_for_10/9 + 3*payout_for_20/11) - 2);
			// Nominator 4: has [400/1800 ~ 2/9 from 10] + [600/2200 ~ 3/11 from 20]'s reward. ==> 2/9 + 3/11
			assert_eq!(Balances::total_balance(&4), initial_balance + (2*payout_for_10/9 + 3*payout_for_20/11) - 2);

			// Validator 10: got 800 / 1800 external stake => 8/18 =? 4/9 => Validator's share = 5/9
			assert_eq!(Balances::total_balance(&10), initial_balance + 5*payout_for_10/9 - 1);
			// Validator 20: got 1200 / 2200 external stake => 12/22 =? 6/11 => Validator's share = 5/11
			assert_eq!(Balances::total_balance(&20), initial_balance + 5*payout_for_20/11);
		}

		check_exposure_all();
		check_nominator_all();
	});
}

#[test]
fn nominators_also_get_slashed() {
	// A nominator should be slashed if the validator they nominated is slashed
	// Here is the breakdown of roles:
	// 10 - is the controller of 11
	// 11 - is the stash.
	// 2 - is the nominator of 20, 10
	with_externalities(&mut ExtBuilder::default().nominate(false).build(), || {
		assert_eq!(Staking::validator_count(), 2);

		// Set payee to controller
		assert_ok!(Staking::set_payee(Origin::signed(10), RewardDestination::Controller));

		// give the man some money.
		let initial_balance = 1000;
		for i in [1, 2, 3, 10].iter() {
			let _ = Balances::make_free_balance_be(i, initial_balance);
		}

		// 2 will nominate for 10, 20
		let nominator_stake = 500;
		assert_ok!(Staking::bond(Origin::signed(1), 2, nominator_stake, RewardDestination::default()));
		assert_ok!(Staking::nominate(Origin::signed(2), vec![20, 10]));

		let total_payout = current_total_payout_for_duration(3);
		assert!(total_payout > 100); // Test is meaningfull if reward something
		<Module<Test>>::reward_by_ids(vec![(11, 1)]);

		// new era, pay rewards,
		start_era(1);

		// Nominator stash didn't collect any.
		assert_eq!(Balances::total_balance(&2), initial_balance);

		// 10 goes offline
		Staking::on_offence(
			&[OffenceDetails {
				offender: (
					11,
					dbg!(Staking::stakers(&11)),
				),
				count: 1,
				reporters: vec![],
			}],
			&[Perbill::from_percent(5)],
		);
		let expo = Staking::stakers(11);
		let slash_value = 50;
		let total_slash = expo.total.min(slash_value);
		let validator_slash = expo.own.min(total_slash);
		let nominator_slash = nominator_stake.min(total_slash - validator_slash);

		// initial + first era reward + slash
		assert_eq!(Balances::total_balance(&11), initial_balance - validator_slash);
		assert_eq!(Balances::total_balance(&2), initial_balance - nominator_slash);
		check_exposure_all();
		check_nominator_all();
		// Because slashing happened.
		assert!(is_disabled(10));
	});
}

#[test]
fn double_staking_should_fail() {
	// should test (in the same order):
	// * an account already bonded as stash cannot be be stashed again.
	// * an account already bonded as stash cannot nominate.
	// * an account already bonded as controller can nominate.
	with_externalities(&mut ExtBuilder::default()
		.build(),
		|| {
			let arbitrary_value = 5;
			// 2 = controller, 1 stashed => ok
			assert_ok!(
				Staking::bond(Origin::signed(1), 2, arbitrary_value,
				RewardDestination::default())
			);
			// 4 = not used so far, 1 stashed => not allowed.
			assert_noop!(
				Staking::bond(Origin::signed(1), 4, arbitrary_value,
				RewardDestination::default()), "stash already bonded"
			);
			// 1 = stashed => attempting to nominate should fail.
			assert_noop!(Staking::nominate(Origin::signed(1), vec![1]), "not a controller");
			// 2 = controller  => nominating should work.
			assert_ok!(Staking::nominate(Origin::signed(2), vec![1]));
		});
}

#[test]
fn double_controlling_should_fail() {
	// should test (in the same order):
	// * an account already bonded as controller CANNOT be reused as the controller of another account.
	with_externalities(&mut ExtBuilder::default()
		.build(),
		|| {
			let arbitrary_value = 5;
			// 2 = controller, 1 stashed => ok
			assert_ok!(Staking::bond(Origin::signed(1), 2, arbitrary_value, RewardDestination::default()));
			// 2 = controller, 3 stashed (Note that 2 is reused.) => no-op
			assert_noop!(Staking::bond(Origin::signed(3), 2, arbitrary_value, RewardDestination::default()), "controller already paired");
		});
}

#[test]
fn session_and_eras_work() {
	with_externalities(&mut ExtBuilder::default()
		.build(),
	|| {
		assert_eq!(Staking::current_era(), 0);

		// Block 1: No change.
		start_session(0);
		assert_eq!(Session::current_index(), 1);
		assert_eq!(Staking::current_era(), 0);

		// Block 2: Simple era change.
		start_session(2);
		assert_eq!(Session::current_index(), 3);
		assert_eq!(Staking::current_era(), 1);

		// Block 3: Schedule an era length change; no visible changes.
		start_session(3);
		assert_eq!(Session::current_index(), 4);
		assert_eq!(Staking::current_era(), 1);

		// Block 4: Era change kicks in.
		start_session(5);
		assert_eq!(Session::current_index(), 6);
		assert_eq!(Staking::current_era(), 2);

		// Block 5: No change.
		start_session(6);
		assert_eq!(Session::current_index(), 7);
		assert_eq!(Staking::current_era(), 2);

		// Block 6: No change.
		start_session(7);
		assert_eq!(Session::current_index(), 8);
		assert_eq!(Staking::current_era(), 2);

		// Block 7: Era increment.
		start_session(8);
		assert_eq!(Session::current_index(), 9);
		assert_eq!(Staking::current_era(), 3);
	});
}

#[test]
fn forcing_new_era_works() {
	with_externalities(&mut ExtBuilder::default().build(),|| {
		// normal flow of session.
		assert_eq!(Staking::current_era(), 0);
		start_session(0);
		assert_eq!(Staking::current_era(), 0);
		start_session(1);
		assert_eq!(Staking::current_era(), 0);
		start_session(2);
		assert_eq!(Staking::current_era(), 1);

		// no era change.
		ForceEra::put(Forcing::ForceNone);
		start_session(3);
		assert_eq!(Staking::current_era(), 1);
		start_session(4);
		assert_eq!(Staking::current_era(), 1);
		start_session(5);
		assert_eq!(Staking::current_era(), 1);
		start_session(6);
		assert_eq!(Staking::current_era(), 1);

		// back to normal
		ForceEra::put(Forcing::NotForcing);
		start_session(7);
		assert_eq!(Staking::current_era(), 1);
		start_session(8);
		assert_eq!(Staking::current_era(), 2);

		// forceful change
		ForceEra::put(Forcing::ForceNew);
		start_session(9);
		assert_eq!(Staking::current_era(), 3);
	});
}

#[test]
fn cannot_transfer_staked_balance() {
	// Tests that a stash account cannot transfer funds
	with_externalities(&mut ExtBuilder::default().nominate(false).build(), || {
		// Confirm account 11 is stashed
		assert_eq!(Staking::bonded(&11), Some(10));
		// Confirm account 11 has some free balance
		assert_eq!(Balances::free_balance(&11), 1000);
		// Confirm account 11 (via controller 10) is totally staked
		assert_eq!(Staking::stakers(&11).total, 1000);
		// Confirm account 11 cannot transfer as a result
		assert_noop!(Balances::transfer(Origin::signed(11), 20, 1), "account liquidity restrictions prevent withdrawal");

		// Give account 11 extra free balance
		let _ = Balances::make_free_balance_be(&11, 10000);
		// Confirm that account 11 can now transfer some balance
		assert_ok!(Balances::transfer(Origin::signed(11), 20, 1));
	});
}

#[test]
fn cannot_transfer_staked_balance_2() {
	// Tests that a stash account cannot transfer funds
	// Same test as above but with 20, and more accurate.
	// 21 has 2000 free balance but 1000 at stake
	with_externalities(&mut ExtBuilder::default()
		.nominate(false)
		.fair(true)
		.build(),
	|| {
		// Confirm account 21 is stashed
		assert_eq!(Staking::bonded(&21), Some(20));
		// Confirm account 21 has some free balance
		assert_eq!(Balances::free_balance(&21), 2000);
		// Confirm account 21 (via controller 20) is totally staked
		assert_eq!(Staking::stakers(&21).total, 1000);
		// Confirm account 21 can transfer at most 1000
		assert_noop!(Balances::transfer(Origin::signed(21), 20, 1001), "account liquidity restrictions prevent withdrawal");
		assert_ok!(Balances::transfer(Origin::signed(21), 20, 1000));
	});
}

#[test]
fn cannot_reserve_staked_balance() {
	// Checks that a bonded account cannot reserve balance from free balance
	with_externalities(&mut ExtBuilder::default().build(), || {
		// Confirm account 11 is stashed
		assert_eq!(Staking::bonded(&11), Some(10));
		// Confirm account 11 has some free balance
		assert_eq!(Balances::free_balance(&11), 1000);
		// Confirm account 11 (via controller 10) is totally staked
		assert_eq!(Staking::stakers(&11).own, 1000);
		// Confirm account 11 cannot transfer as a result
		assert_noop!(Balances::reserve(&11, 1), "account liquidity restrictions prevent withdrawal");

		// Give account 11 extra free balance
		let _ = Balances::make_free_balance_be(&11, 10000);
		// Confirm account 11 can now reserve balance
		assert_ok!(Balances::reserve(&11, 1));
	});
}

#[test]
fn reward_destination_works() {
	// Rewards go to the correct destination as determined in Payee
	with_externalities(&mut ExtBuilder::default().nominate(false).build(), || {
		// Check that account 11 is a validator
		assert!(Staking::current_elected().contains(&11));
		// Check the balance of the validator account
		assert_eq!(Balances::free_balance(&10), 1);
		// Check the balance of the stash account
		assert_eq!(Balances::free_balance(&11), 1000);
		// Check how much is at stake
		assert_eq!(Staking::ledger(&10), Some(StakingLedger {
			stash: 11,
			total: 1000,
			active: 1000,
			unlocking: vec![],
		}));

		// Compute total payout now for whole duration as other parameter won't change
		let total_payout_0 = current_total_payout_for_duration(3);
		assert!(total_payout_0 > 100); // Test is meaningfull if reward something
		<Module<Test>>::reward_by_ids(vec![(11, 1)]);

		start_era(1);

		// Check that RewardDestination is Staked (default)
		assert_eq!(Staking::payee(&11), RewardDestination::Staked);
		// Check that reward went to the stash account of validator
		assert_eq!(Balances::free_balance(&11), 1000 + total_payout_0);
		// Check that amount at stake increased accordingly
		assert_eq!(Staking::ledger(&10), Some(StakingLedger {
			stash: 11,
			total: 1000 + total_payout_0,
			active: 1000 + total_payout_0,
			unlocking: vec![],
		}));

		//Change RewardDestination to Stash
		<Payee<Test>>::insert(&11, RewardDestination::Stash);

		// Compute total payout now for whole duration as other parameter won't change
		let total_payout_1 = current_total_payout_for_duration(3);
		assert!(total_payout_1 > 100); // Test is meaningfull if reward something
		<Module<Test>>::reward_by_ids(vec![(11, 1)]);

		start_era(2);

		// Check that RewardDestination is Stash
		assert_eq!(Staking::payee(&11), RewardDestination::Stash);
		// Check that reward went to the stash account
		assert_eq!(Balances::free_balance(&11), 1000 + total_payout_0 + total_payout_1);
		// Record this value
		let recorded_stash_balance = 1000 + total_payout_0 + total_payout_1;
		// Check that amount at stake is NOT increased
		assert_eq!(Staking::ledger(&10), Some(StakingLedger {
			stash: 11,
			total: 1000 + total_payout_0,
			active: 1000 + total_payout_0,
			unlocking: vec![],
		}));

		// Change RewardDestination to Controller
		<Payee<Test>>::insert(&11, RewardDestination::Controller);

		// Check controller balance
		assert_eq!(Balances::free_balance(&10), 1);

		// Compute total payout now for whole duration as other parameter won't change
		let total_payout_2 = current_total_payout_for_duration(3);
		assert!(total_payout_2 > 100); // Test is meaningfull if reward something
		<Module<Test>>::reward_by_ids(vec![(11, 1)]);

		start_era(3);

		// Check that RewardDestination is Controller
		assert_eq!(Staking::payee(&11), RewardDestination::Controller);
		// Check that reward went to the controller account
		assert_eq!(Balances::free_balance(&10), 1 + total_payout_2);
		// Check that amount at stake is NOT increased
		assert_eq!(Staking::ledger(&10), Some(StakingLedger {
			stash: 11,
			total: 1000 + total_payout_0,
			active: 1000 + total_payout_0,
			unlocking: vec![],
		}));
		// Check that amount in staked account is NOT increased.
		assert_eq!(Balances::free_balance(&11), recorded_stash_balance);
	});
}

#[test]
fn validator_payment_prefs_work() {
	// Test that validator preferences are correctly honored
	// Note: unstake threshold is being directly tested in slashing tests.
	// This test will focus on validator payment.
	with_externalities(&mut ExtBuilder::default()
		.build(),
	|| {
		// Initial config
		let validator_cut = 5;
		let stash_initial_balance = Balances::total_balance(&11);

		// check the balance of a validator accounts.
		assert_eq!(Balances::total_balance(&10), 1);
		// check the balance of a validator's stash accounts.
		assert_eq!(Balances::total_balance(&11), stash_initial_balance);
		// and the nominator (to-be)
		let _ = Balances::make_free_balance_be(&2, 500);

		// add a dummy nominator.
		<Stakers<Test>>::insert(&11, Exposure {
			own: 500, // equal division indicates that the reward will be equally divided among validator and nominator.
			total: 1000,
			others: vec![IndividualExposure {who: 2, value: 500 }]
		});
		<Payee<Test>>::insert(&2, RewardDestination::Stash);
		<Validators<Test>>::insert(&11, ValidatorPrefs {
			validator_payment: validator_cut
		});

		// Compute total payout now for whole duration as other parameter won't change
		let total_payout_0 = current_total_payout_for_duration(3);
		assert!(total_payout_0 > 100); // Test is meaningfull if reward something
		<Module<Test>>::reward_by_ids(vec![(11, 1)]);

		start_era(1);

		// whats left to be shared is the sum of 3 rounds minus the validator's cut.
		let shared_cut = total_payout_0 - validator_cut;
		// Validator's payee is Staked account, 11, reward will be paid here.
		assert_eq!(Balances::total_balance(&11), stash_initial_balance + shared_cut/2 + validator_cut);
		// Controller account will not get any reward.
		assert_eq!(Balances::total_balance(&10), 1);
		// Rest of the reward will be shared and paid to the nominator in stake.
		assert_eq!(Balances::total_balance(&2), 500 + shared_cut/2);

		check_exposure_all();
		check_nominator_all();
	});

}

#[test]
fn bond_extra_works() {
	// Tests that extra `free_balance` in the stash can be added to stake
	// NOTE: this tests only verifies `StakingLedger` for correct updates
	// See `bond_extra_and_withdraw_unbonded_works` for more details and updates on `Exposure`.
	with_externalities(&mut ExtBuilder::default().build(),
	|| {
		// Check that account 10 is a validator
		assert!(<Validators<Test>>::exists(11));
		// Check that account 10 is bonded to account 11
		assert_eq!(Staking::bonded(&11), Some(10));
		// Check how much is at stake
		assert_eq!(Staking::ledger(&10), Some(StakingLedger {
			stash: 11,
			total: 1000,
			active: 1000,
			unlocking: vec![],
		}));

		// Give account 11 some large free balance greater than total
		let _ = Balances::make_free_balance_be(&11, 1000000);

		// Call the bond_extra function from controller, add only 100
		assert_ok!(Staking::bond_extra(Origin::signed(11), 100));
		// There should be 100 more `total` and `active` in the ledger
		assert_eq!(Staking::ledger(&10), Some(StakingLedger {
			stash: 11,
			total: 1000 + 100,
			active: 1000 + 100,
			unlocking: vec![],
		}));

		// Call the bond_extra function with a large number, should handle it
		assert_ok!(Staking::bond_extra(Origin::signed(11), u64::max_value()));
		// The full amount of the funds should now be in the total and active
		assert_eq!(Staking::ledger(&10), Some(StakingLedger {
			stash: 11,
			total: 1000000,
			active: 1000000,
			unlocking: vec![],
		}));
	});
}

#[test]
fn bond_extra_and_withdraw_unbonded_works() {
	// * Should test
	// * Given an account being bonded [and chosen as a validator](not mandatory)
	// * It can add extra funds to the bonded account.
	// * it can unbond a portion of its funds from the stash account.
	// * Once the unbonding period is done, it can actually take the funds out of the stash.
	with_externalities(&mut ExtBuilder::default()
		.nominate(false)
		.build(),
	|| {
		// Set payee to controller. avoids confusion
		assert_ok!(Staking::set_payee(Origin::signed(10), RewardDestination::Controller));

		// Give account 11 some large free balance greater than total
		let _ = Balances::make_free_balance_be(&11, 1000000);

		// Initial config should be correct
		assert_eq!(Staking::current_era(), 0);
		assert_eq!(Session::current_index(), 0);

		// check the balance of a validator accounts.
		assert_eq!(Balances::total_balance(&10), 1);

		// confirm that 10 is a normal validator and gets paid at the end of the era.
		start_era(1);

		// Initial state of 10
		assert_eq!(Staking::ledger(&10), Some(StakingLedger {
			stash: 11,
			total: 1000,
			active: 1000,
			unlocking: vec![],
		}));
		assert_eq!(Staking::stakers(&11), Exposure { total: 1000, own: 1000, others: vec![] });

		// deposit the extra 100 units
		Staking::bond_extra(Origin::signed(11), 100).unwrap();

		assert_eq!(Staking::ledger(&10), Some(StakingLedger {
			stash: 11,
			total: 1000 + 100,
			active: 1000 + 100,
			unlocking: vec![],
		}));
		// Exposure is a snapshot! only updated after the next era update.
		assert_ne!(Staking::stakers(&11), Exposure { total: 1000 + 100, own: 1000 + 100, others: vec![] });

		// trigger next era.
		Timestamp::set_timestamp(10);
		start_era(2);
		assert_eq!(Staking::current_era(), 2);

		// ledger should be the same.
		assert_eq!(Staking::ledger(&10), Some(StakingLedger {
			stash: 11,
			total: 1000 + 100,
			active: 1000 + 100,
			unlocking: vec![],
		}));
		// Exposure is now updated.
		assert_eq!(Staking::stakers(&11), Exposure { total: 1000 + 100, own: 1000 + 100, others: vec![] });

		// Unbond almost all of the funds in stash.
		Staking::unbond(Origin::signed(10), 1000).unwrap();
		assert_eq!(Staking::ledger(&10), Some(StakingLedger {
			stash: 11, total: 1000 + 100, active: 100, unlocking: vec![UnlockChunk{ value: 1000, era: 2 + 3}] })
		);

		// Attempting to free the balances now will fail. 2 eras need to pass.
		Staking::withdraw_unbonded(Origin::signed(10)).unwrap();
		assert_eq!(Staking::ledger(&10), Some(StakingLedger {
			stash: 11, total: 1000 + 100, active: 100, unlocking: vec![UnlockChunk{ value: 1000, era: 2 + 3}] }));

		// trigger next era.
		start_era(3);

		// nothing yet
		Staking::withdraw_unbonded(Origin::signed(10)).unwrap();
		assert_eq!(Staking::ledger(&10), Some(StakingLedger {
			stash: 11, total: 1000 + 100, active: 100, unlocking: vec![UnlockChunk{ value: 1000, era: 2 + 3}] }));

		// trigger next era.
		start_era(5);

		Staking::withdraw_unbonded(Origin::signed(10)).unwrap();
		// Now the value is free and the staking ledger is updated.
		assert_eq!(Staking::ledger(&10), Some(StakingLedger {
			stash: 11, total: 100, active: 100, unlocking: vec![] }));
	})
}

#[test]
fn too_many_unbond_calls_should_not_work() {
	with_externalities(&mut ExtBuilder::default().build(), || {
		// locked at era 0 until 3
		for _ in 0..MAX_UNLOCKING_CHUNKS-1 {
			assert_ok!(Staking::unbond(Origin::signed(10), 1));
		}

		start_era(1);

		// locked at era 1 until 4
		assert_ok!(Staking::unbond(Origin::signed(10), 1));
		// can't do more.
		assert_noop!(Staking::unbond(Origin::signed(10), 1), "can not schedule more unlock chunks");

		start_era(3);

		assert_noop!(Staking::unbond(Origin::signed(10), 1), "can not schedule more unlock chunks");
		// free up.
		assert_ok!(Staking::withdraw_unbonded(Origin::signed(10)));

		// Can add again.
		assert_ok!(Staking::unbond(Origin::signed(10), 1));
		assert_eq!(Staking::ledger(&10).unwrap().unlocking.len(), 2);
	})
}

#[test]
fn slot_stake_is_least_staked_validator_and_exposure_defines_maximum_punishment() {
	// Test that slot_stake is determined by the least staked validator
	// Test that slot_stake is the maximum punishment that can happen to a validator
	with_externalities(&mut ExtBuilder::default()
		.nominate(false)
		.fair(false)
		.build(),
	|| {
		// Confirm validator count is 2
		assert_eq!(Staking::validator_count(), 2);
		// Confirm account 10 and 20 are validators
		assert!(<Validators<Test>>::exists(&11) && <Validators<Test>>::exists(&21));

		assert_eq!(Staking::stakers(&11).total, 1000);
		assert_eq!(Staking::stakers(&21).total, 2000);

		// Give the man some money.
		let _ = Balances::make_free_balance_be(&10, 1000);
		let _ = Balances::make_free_balance_be(&20, 1000);

		// We confirm initialized slot_stake is this value
		assert_eq!(Staking::slot_stake(), Staking::stakers(&11).total);

		// Now lets lower account 20 stake
		<Stakers<Test>>::insert(&21, Exposure { total: 69, own: 69, others: vec![] });
		assert_eq!(Staking::stakers(&21).total, 69);
		<Ledger<Test>>::insert(&20, StakingLedger { stash: 22, total: 69, active: 69, unlocking: vec![] });

		// Compute total payout now for whole duration as other parameter won't change
		let total_payout_0 = current_total_payout_for_duration(3);
		assert!(total_payout_0 > 100); // Test is meaningfull if reward something
		<Module<Test>>::reward_by_ids(vec![(11, 1)]);
		<Module<Test>>::reward_by_ids(vec![(21, 1)]);

		// New era --> rewards are paid --> stakes are changed
		start_era(1);

		// -- new balances + reward
		assert_eq!(Staking::stakers(&11).total, 1000 + total_payout_0/2);
		assert_eq!(Staking::stakers(&21).total, 69 + total_payout_0/2);

		let _11_balance = Balances::free_balance(&11);
		assert_eq!(_11_balance, 1000 + total_payout_0/2);

		// -- slot stake should also be updated.
		assert_eq!(Staking::slot_stake(), 69 + total_payout_0/2);

		check_exposure_all();
		check_nominator_all();
	});
}

#[test]
fn on_free_balance_zero_stash_removes_validator() {
	// Tests that validator storage items are cleaned up when stash is empty
	// Tests that storage items are untouched when controller is empty
	with_externalities(&mut ExtBuilder::default()
		.existential_deposit(10)
		.build(),
	|| {
		// Check the balance of the validator account
		assert_eq!(Balances::free_balance(&10), 256);
		// Check the balance of the stash account
		assert_eq!(Balances::free_balance(&11), 256000);
		// Check these two accounts are bonded
		assert_eq!(Staking::bonded(&11), Some(10));

		// Set some storage items which we expect to be cleaned up
		// Set payee information
		assert_ok!(Staking::set_payee(Origin::signed(10), RewardDestination::Stash));

		// Check storage items that should be cleaned up
		assert!(<Ledger<Test>>::exists(&10));
		assert!(<Bonded<Test>>::exists(&11));
		assert!(<Validators<Test>>::exists(&11));
		assert!(<Payee<Test>>::exists(&11));

		// Reduce free_balance of controller to 0
		let _ = Balances::slash(&10, u64::max_value());

		// Check the balance of the stash account has not been touched
		assert_eq!(Balances::free_balance(&11), 256000);
		// Check these two accounts are still bonded
		assert_eq!(Staking::bonded(&11), Some(10));

		// Check storage items have not changed
		assert!(<Ledger<Test>>::exists(&10));
		assert!(<Bonded<Test>>::exists(&11));
		assert!(<Validators<Test>>::exists(&11));
		assert!(<Payee<Test>>::exists(&11));

		// Reduce free_balance of stash to 0
		let _ = Balances::slash(&11, u64::max_value());
		// Check total balance of stash
		assert_eq!(Balances::total_balance(&11), 0);

		// Check storage items do not exist
		assert!(!<Ledger<Test>>::exists(&10));
		assert!(!<Bonded<Test>>::exists(&11));
		assert!(!<Validators<Test>>::exists(&11));
		assert!(!<Nominators<Test>>::exists(&11));
		assert!(!<Payee<Test>>::exists(&11));
	});
}

#[test]
fn on_free_balance_zero_stash_removes_nominator() {
	// Tests that nominator storage items are cleaned up when stash is empty
	// Tests that storage items are untouched when controller is empty
	with_externalities(&mut ExtBuilder::default()
		.existential_deposit(10)
		.build(),
	|| {
		// Make 10 a nominator
		assert_ok!(Staking::nominate(Origin::signed(10), vec![20]));
		// Check that account 10 is a nominator
		assert!(<Nominators<Test>>::exists(11));
		// Check the balance of the nominator account
		assert_eq!(Balances::free_balance(&10), 256);
		// Check the balance of the stash account
		assert_eq!(Balances::free_balance(&11), 256000);

		// Set payee information
		assert_ok!(Staking::set_payee(Origin::signed(10), RewardDestination::Stash));

		// Check storage items that should be cleaned up
		assert!(<Ledger<Test>>::exists(&10));
		assert!(<Bonded<Test>>::exists(&11));
		assert!(<Nominators<Test>>::exists(&11));
		assert!(<Payee<Test>>::exists(&11));

		// Reduce free_balance of controller to 0
		let _ = Balances::slash(&10, u64::max_value());
		// Check total balance of account 10
		assert_eq!(Balances::total_balance(&10), 0);

		// Check the balance of the stash account has not been touched
		assert_eq!(Balances::free_balance(&11), 256000);
		// Check these two accounts are still bonded
		assert_eq!(Staking::bonded(&11), Some(10));

		// Check storage items have not changed
		assert!(<Ledger<Test>>::exists(&10));
		assert!(<Bonded<Test>>::exists(&11));
		assert!(<Nominators<Test>>::exists(&11));
		assert!(<Payee<Test>>::exists(&11));

		// Reduce free_balance of stash to 0
		let _ = Balances::slash(&11, u64::max_value());
		// Check total balance of stash
		assert_eq!(Balances::total_balance(&11), 0);

		// Check storage items do not exist
		assert!(!<Ledger<Test>>::exists(&10));
		assert!(!<Bonded<Test>>::exists(&11));
		assert!(!<Validators<Test>>::exists(&11));
		assert!(!<Nominators<Test>>::exists(&11));
		assert!(!<Payee<Test>>::exists(&11));
	});
}

#[test]
fn phragmen_poc_works() {
	// Tests the POC test of the phragmen, mentioned in the paper and reference implementation.
	// Initial votes:
	// Votes  [
	// ('2', 500, ['10', '20', '30']),
	// ('4', 500, ['10', '20', '40']),
	// ('10', 1000, ['10']),
	// ('20', 1000, ['20']),
	// ('30', 1000, ['30']),
	// ('40', 1000, ['40'])]
	//
	// Sequential Phragmén gives
	// 10  is elected with stake  1666.6666666666665 and score  0.0005
	// 20  is elected with stake  1333.3333333333333 and score  0.00075

	// 2  has load  0.00075 and supported
	// 10  with stake  333.3333333333333 20  with stake  166.66666666666666 30  with stake  0.0
	// 4  has load  0.00075 and supported
	// 10  with stake  333.3333333333333 20  with stake  166.66666666666666 40  with stake  0.0
	// 10  has load  0.0005 and supported
	// 10  with stake  1000.0
	// 20  has load  0.00075 and supported
	// 20  with stake  1000.0
	// 30  has load  0 and supported
	// 30  with stake  0
	// 40  has load  0 and supported
	// 40  with stake  0

	// 	Sequential Phragmén with post processing gives
	// 10  is elected with stake  1500.0 and score  0.0005
	// 20  is elected with stake  1500.0 and score  0.00075
	//
	// 10  has load  0.0005 and supported
	// 10  with stake  1000.0
	// 20  has load  0.00075 and supported
	// 20  with stake  1000.0
	// 30  has load  0 and supported
	// 30  with stake  0
	// 40  has load  0 and supported
	// 40  with stake  0
	// 2  has load  0.00075 and supported
	// 10  with stake  166.66666666666674 20  with stake  333.33333333333326 30  with stake  0
	// 4  has load  0.00075 and supported
	// 10  with stake  333.3333333333333 20  with stake  166.66666666666666 40  with stake  0.0
	with_externalities(&mut ExtBuilder::default()
		.nominate(false)
		.validator_pool(true)
		.build(),
	|| {
		// We don't really care about this. At this point everything is even.
		assert_eq_uvec!(validator_controllers(), vec![40, 30]);

		// Set payees to Controller
		assert_ok!(Staking::set_payee(Origin::signed(10), RewardDestination::Controller));
		assert_ok!(Staking::set_payee(Origin::signed(20), RewardDestination::Controller));
		assert_ok!(Staking::set_payee(Origin::signed(30), RewardDestination::Controller));
		assert_ok!(Staking::set_payee(Origin::signed(40), RewardDestination::Controller));

		// no one is a nominator
		assert_eq!(<Nominators<Test>>::enumerate().count(), 0 as usize);

		// bond [2,1] / [4,3] a nominator
		let _ = Balances::deposit_creating(&1, 1000);
		let _ = Balances::deposit_creating(&3, 1000);

		assert_ok!(Staking::bond(Origin::signed(1), 2, 500, RewardDestination::default()));
		assert_ok!(Staking::nominate(Origin::signed(2), vec![11, 21, 31]));

		assert_ok!(Staking::bond(Origin::signed(3), 4, 500, RewardDestination::default()));
		assert_ok!(Staking::nominate(Origin::signed(4), vec![11, 21, 41]));

		// New era => election algorithm will trigger
		start_era(1);

		assert_eq_uvec!(validator_controllers(), vec![20, 10]);

		assert_eq!(Staking::stakers(11).own, 1000);
		assert_eq!(Staking::stakers(21).own, 1000);

		if cfg!(feature = "equalize") {
			assert_eq!(Staking::stakers(11).total, 1000 + 499);
			assert_eq!(Staking::stakers(21).total, 1000 + 499);
		} else {
			assert_eq!(Staking::stakers(11).total, 1000 + 332);
			assert_eq!(Staking::stakers(21).total, 1000 + 666);
		}

		// Nominator's stake distribution.
		assert_eq!(Staking::stakers(11).others.iter().map(|e| e.who).collect::<Vec<BalanceOf<Test>>>(), vec![3, 1]);
		assert_eq!(Staking::stakers(21).others.iter().map(|e| e.who).collect::<Vec<BalanceOf<Test>>>(), vec![3, 1]);

		if cfg!(feature = "equalize") {
			assert_eq_uvec!(
				Staking::stakers(11).others.iter().map(|e| e.value).collect::<Vec<BalanceOf<Test>>>(),
				vec![333, 166]
			);
			assert_eq!(
				Staking::stakers(11).others.iter().map(|e| e.value).sum::<BalanceOf<Test>>(),
				499
			);
			assert_eq_uvec!(
				Staking::stakers(21).others.iter().map(|e| e.value).collect::<Vec<BalanceOf<Test>>>(),
				vec![333, 166]
			);
			assert_eq!(
				Staking::stakers(21).others.iter().map(|e| e.value).sum::<BalanceOf<Test>>(),
				499
			);
		} else {
			assert_eq_uvec!(
				Staking::stakers(11).others.iter().map(|e| e.value).collect::<Vec<BalanceOf<Test>>>(),
				vec![166, 166]
			);
			assert_eq!(
				Staking::stakers(11).others.iter().map(|e| e.value).sum::<BalanceOf<Test>>(),
				332
			);
			assert_eq_uvec!(
				Staking::stakers(21).others.iter().map(|e| e.value).collect::<Vec<BalanceOf<Test>>>(),
				vec![333, 333]
			);
			assert_eq!(
				Staking::stakers(21).others.iter().map(|e| e.value).sum::<BalanceOf<Test>>(),
				666
			);
		}
		check_exposure_all();
		check_nominator_all();
	});
}

#[test]
fn phragmen_poc_2_works() {
	// tests the encapsulated phragmen::elect function.
	// Votes  [
	// 	('10', 1000, ['10']),
	// 	('20', 1000, ['20']),
	// 	('30', 1000, ['30']),
	// 	('2', 50, ['10', '20']),
	// 	('4', 1000, ['10', '30'])
	// ]
	// Sequential Phragmén gives
	// 10  is elected with stake  1705.7377049180327 and score  0.0004878048780487805
	// 30  is elected with stake  1344.2622950819673 and score  0.0007439024390243903
	with_externalities(&mut ExtBuilder::default().nominate(false).build(), || {
		// initial setup of 10 and 20, both validators
		assert_eq_uvec!(validator_controllers(), vec![20, 10]);

		// Bond [30, 31] as the third validator
		assert_ok!(Staking::bond_extra(Origin::signed(31), 999));
		assert_ok!(Staking::validate(Origin::signed(30), ValidatorPrefs::default()));

		// bond [2,1](A), [4,3](B), as 2 nominators
		for i in &[1, 3] { let _ = Balances::deposit_creating(i, 2000); }

		assert_ok!(Staking::bond(Origin::signed(1), 2, 50, RewardDestination::default()));
		assert_ok!(Staking::nominate(Origin::signed(2), vec![11, 21]));

		assert_ok!(Staking::bond(Origin::signed(3), 4, 1000, RewardDestination::default()));
		assert_ok!(Staking::nominate(Origin::signed(4), vec![11, 31]));

		let winners = phragmen::elect::<Test, _, _, _>(
			2,
			Staking::minimum_validator_count() as usize,
			<Validators<Test>>::enumerate(),
			<Nominators<Test>>::enumerate(),
			Staking::slashable_balance_of,
		);

		let (winners, assignment) = winners.unwrap();

		// 10 and 30 must be the winners
		assert_eq!(winners, vec![11, 31]);
		assert_eq!(assignment, vec![
			(3, vec![(11, 2816371998), (31, 1478595298)]),
			(1, vec![(11, 4294967296)]),
		]);
		check_exposure_all();
		check_nominator_all();
	})
}

#[test]
fn switching_roles() {
	// Test that it should be possible to switch between roles (nominator, validator, idle) with minimal overhead.
	with_externalities(&mut ExtBuilder::default()
		.nominate(false)
		.build(),
	|| {
		Timestamp::set_timestamp(1); // Initialize time.

		// Reset reward destination
		for i in &[10, 20] { assert_ok!(Staking::set_payee(Origin::signed(*i), RewardDestination::Controller)); }

		assert_eq_uvec!(validator_controllers(), vec![20, 10]);

		// put some money in account that we'll use.
		for i in 1..7 { let _ = Balances::deposit_creating(&i, 5000); }

		// add 2 nominators
		assert_ok!(Staking::bond(Origin::signed(1), 2, 2000, RewardDestination::Controller));
		assert_ok!(Staking::nominate(Origin::signed(2), vec![11, 5]));

		assert_ok!(Staking::bond(Origin::signed(3), 4, 500, RewardDestination::Controller));
		assert_ok!(Staking::nominate(Origin::signed(4), vec![21, 1]));

		// add a new validator candidate
		assert_ok!(Staking::bond(Origin::signed(5), 6, 1000, RewardDestination::Controller));
		assert_ok!(Staking::validate(Origin::signed(6), ValidatorPrefs::default()));

		// new block
		start_session(1);

		// no change
		assert_eq_uvec!(validator_controllers(), vec![20, 10]);

		// new block
		start_session(2);

		// no change
		assert_eq_uvec!(validator_controllers(), vec![20, 10]);

		// new block --> ne era --> new validators
		start_session(3);

		// with current nominators 10 and 5 have the most stake
		assert_eq_uvec!(validator_controllers(), vec![6, 10]);

		// 2 decides to be a validator. Consequences:
		assert_ok!(Staking::validate(Origin::signed(2), ValidatorPrefs::default()));
		// new stakes:
		// 10: 1000 self vote
		// 20: 1000 self vote + 250 vote
		// 6 : 1000 self vote
		// 2 : 2000 self vote + 250 vote.
		// Winners: 20 and 2

		start_session(4);
		assert_eq_uvec!(validator_controllers(), vec![6, 10]);

		start_session(5);
		assert_eq_uvec!(validator_controllers(), vec![6, 10]);

		// ne era
		start_session(6);
		assert_eq_uvec!(validator_controllers(), vec![2, 20]);

		check_exposure_all();
		check_nominator_all();
	});
}

#[test]
fn wrong_vote_is_null() {
	with_externalities(&mut ExtBuilder::default()
		.nominate(false)
		.validator_pool(true)
	.build(),
	|| {
		assert_eq_uvec!(validator_controllers(), vec![40, 30]);

		// put some money in account that we'll use.
		for i in 1..3 { let _ = Balances::deposit_creating(&i, 5000); }

		// add 1 nominators
		assert_ok!(Staking::bond(Origin::signed(1), 2, 2000, RewardDestination::default()));
		assert_ok!(Staking::nominate(Origin::signed(2), vec![
			11, 21, 			// good votes
			1, 2, 15, 1000, 25  // crap votes. No effect.
		]));

		// new block
		start_era(1);

		assert_eq_uvec!(validator_controllers(), vec![20, 10]);
	});
}

#[test]
fn bond_with_no_staked_value() {
	// Behavior when someone bonds with no staked value.
	// Particularly when she votes and the candidate is elected.
	with_externalities(&mut ExtBuilder::default()
	.validator_count(3)
	.existential_deposit(5)
	.nominate(false)
	.minimum_validator_count(1)
	.build(), || {
				// Can't bond with 1
		assert_noop!(
			Staking::bond(Origin::signed(1), 2, 1, RewardDestination::Controller),
			"can not bond with value less than minimum balance"
		);
		// bonded with absolute minimum value possible.
		assert_ok!(Staking::bond(Origin::signed(1), 2, 5, RewardDestination::Controller));
		assert_eq!(Balances::locks(&1)[0].amount, 5);

		// unbonding even 1 will cause all to be unbonded.
		assert_ok!(Staking::unbond(Origin::signed(2), 1));
		assert_eq!(
			Staking::ledger(2),
			Some(StakingLedger {
				stash: 1,
				active: 0,
				total: 5,
				unlocking: vec![UnlockChunk {value: 5, era: 3}]
			})
		);

		start_era(1);
		start_era(2);

		// not yet removed.
		assert_ok!(Staking::withdraw_unbonded(Origin::signed(2)));
		assert!(Staking::ledger(2).is_some());
		assert_eq!(Balances::locks(&1)[0].amount, 5);

		start_era(3);

		// poof. Account 1 is removed from the staking system.
		assert_ok!(Staking::withdraw_unbonded(Origin::signed(2)));
		assert!(Staking::ledger(2).is_none());
		assert_eq!(Balances::locks(&1).len(), 0);
	});
}

#[test]
fn bond_with_little_staked_value_bounded_by_slot_stake() {
	// Behavior when someone bonds with little staked value.
	// Particularly when she votes and the candidate is elected.
	with_externalities(&mut ExtBuilder::default()
		.validator_count(3)
		.nominate(false)
		.minimum_validator_count(1)
		.build(),
	|| {

		// setup
		assert_ok!(Staking::chill(Origin::signed(30)));
		assert_ok!(Staking::set_payee(Origin::signed(10), RewardDestination::Controller));
		let init_balance_2 = Balances::free_balance(&2);
		let init_balance_10 = Balances::free_balance(&10);

		// Stingy validator.
		assert_ok!(Staking::bond(Origin::signed(1), 2, 1, RewardDestination::Controller));
		assert_ok!(Staking::validate(Origin::signed(2), ValidatorPrefs::default()));

		let total_payout_0 = current_total_payout_for_duration(3);
		assert!(total_payout_0 > 100); // Test is meaningfull if reward something
		reward_all_elected();
		start_era(1);

		// 2 is elected.
		// and fucks up the slot stake.
		assert_eq_uvec!(validator_controllers(), vec![20, 10, 2]);
		assert_eq!(Staking::slot_stake(), 1);

		// Old ones are rewarded.
		assert_eq!(Balances::free_balance(&10), init_balance_10 + total_payout_0/3);
		// no rewards paid to 2. This was initial election.
		assert_eq!(Balances::free_balance(&2), init_balance_2);

		let total_payout_1 = current_total_payout_for_duration(3);
		assert!(total_payout_1 > 100); // Test is meaningfull if reward something
		reward_all_elected();
		start_era(2);

		assert_eq_uvec!(validator_controllers(), vec![20, 10, 2]);
		assert_eq!(Staking::slot_stake(), 1);

		assert_eq!(Balances::free_balance(&2), init_balance_2 + total_payout_1/3);
		assert_eq!(Balances::free_balance(&10), init_balance_10 + total_payout_0/3 + total_payout_1/3);
		check_exposure_all();
		check_nominator_all();
	});
}

#[cfg(feature = "equalize")]
#[test]
fn phragmen_linear_worse_case_equalize() {
	with_externalities(&mut ExtBuilder::default()
		.nominate(false)
		.validator_pool(true)
		.fair(true)
		.build(),
	|| {

		bond_validator(50, 1000);
		bond_validator(60, 1000);
		bond_validator(70, 1000);

		bond_nominator(2, 2000, vec![11]);
		bond_nominator(4, 1000, vec![11, 21]);
		bond_nominator(6, 1000, vec![21, 31]);
		bond_nominator(8, 1000, vec![31, 41]);
		bond_nominator(110, 1000, vec![41, 51]);
		bond_nominator(120, 1000, vec![51, 61]);
		bond_nominator(130, 1000, vec![61, 71]);

		for i in &[10, 20, 30, 40, 50, 60, 70] {
			assert_ok!(Staking::set_payee(Origin::signed(*i), RewardDestination::Controller));
		}

		assert_eq_uvec!(validator_controllers(), vec![40, 30]);
		assert_ok!(Staking::set_validator_count(Origin::ROOT, 7));

		start_era(1);

		assert_eq_uvec!(validator_controllers(), vec![10, 60, 40, 20, 50, 30, 70]);

		assert_eq!(Staking::stakers(11).total, 3000);
		assert_eq!(Staking::stakers(21).total, 2254);
		assert_eq!(Staking::stakers(31).total, 2254);
		assert_eq!(Staking::stakers(41).total, 1926);
		assert_eq!(Staking::stakers(51).total, 1871);
		assert_eq!(Staking::stakers(61).total, 1892);
		assert_eq!(Staking::stakers(71).total, 1799);

		check_exposure_all();
		check_nominator_all();
	})
}

#[test]
fn phragmen_chooses_correct_number_of_validators() {
	with_externalities(&mut ExtBuilder::default()
		.nominate(true)
		.validator_pool(true)
		.fair(true)
		.validator_count(1)
		.build(),
	|| {
		assert_eq!(Staking::validator_count(), 1);
		assert_eq!(validator_controllers().len(), 1);

		System::set_block_number(1);
		Session::on_initialize(System::block_number());

		assert_eq!(validator_controllers().len(), 1);
		check_exposure_all();
		check_nominator_all();
	})
}


#[test]
fn phragmen_score_should_be_accurate_on_large_stakes() {
	with_externalities(&mut ExtBuilder::default()
		.nominate(false)
		.build(),
	|| {
		bond_validator(2, u64::max_value());
		bond_validator(4, u64::max_value());
		bond_validator(6, u64::max_value()-1);
		bond_validator(8, u64::max_value()-2);

		start_era(1);

		assert_eq!(validator_controllers(), vec![4, 2]);
		check_exposure_all();
		check_nominator_all();
	})
}

#[test]
fn phragmen_should_not_overflow_validators() {
	with_externalities(&mut ExtBuilder::default()
		.nominate(false)
		.build(),
	|| {
		let _ = Staking::chill(Origin::signed(10));
		let _ = Staking::chill(Origin::signed(20));

		bond_validator(2, u64::max_value());
		bond_validator(4, u64::max_value());

		bond_nominator(6, u64::max_value()/2, vec![3, 5]);
		bond_nominator(8, u64::max_value()/2, vec![3, 5]);

		start_era(1);

		assert_eq_uvec!(validator_controllers(), vec![4, 2]);

		// This test will fail this. Will saturate.
		// check_exposure_all();
		assert_eq!(Staking::stakers(3).total, u64::max_value());
		assert_eq!(Staking::stakers(5).total, u64::max_value());
	})
}

#[test]
fn phragmen_should_not_overflow_nominators() {
	with_externalities(&mut ExtBuilder::default()
		.nominate(false)
		.build(),
	|| {
		let _ = Staking::chill(Origin::signed(10));
		let _ = Staking::chill(Origin::signed(20));

		bond_validator(2, u64::max_value()/2);
		bond_validator(4, u64::max_value()/2);

		bond_nominator(6, u64::max_value(), vec![3, 5]);
		bond_nominator(8, u64::max_value(), vec![3, 5]);

		start_era(1);

		assert_eq_uvec!(validator_controllers(), vec![4, 2]);

		// Saturate.
		assert_eq!(Staking::stakers(3).total, u64::max_value());
		assert_eq!(Staking::stakers(5).total, u64::max_value());
	})
}

#[test]
fn phragmen_should_not_overflow_ultimate() {
	with_externalities(&mut ExtBuilder::default()
		.nominate(false)
		.build(),
	|| {
		bond_validator(2, u64::max_value());
		bond_validator(4, u64::max_value());

		bond_nominator(6, u64::max_value(), vec![3, 5]);
		bond_nominator(8, u64::max_value(), vec![3, 5]);

		start_era(1);

		assert_eq_uvec!(validator_controllers(), vec![4, 2]);

		// Saturate.
		assert_eq!(Staking::stakers(3).total, u64::max_value());
		assert_eq!(Staking::stakers(5).total, u64::max_value());
	})
}


#[test]
fn phragmen_large_scale_test() {
	with_externalities(&mut ExtBuilder::default()
		.nominate(false)
		.minimum_validator_count(1)
		.validator_count(20)
		.build(),
	|| {
		let _ = Staking::chill(Origin::signed(10));
		let _ = Staking::chill(Origin::signed(20));
		let _ = Staking::chill(Origin::signed(30));
		let prefix = 200;

		bond_validator(prefix + 2,  1);
		bond_validator(prefix + 4,  100);
		bond_validator(prefix + 6,  1000000);
		bond_validator(prefix + 8,  100000000001000);
		bond_validator(prefix + 10, 100000000002000);
		bond_validator(prefix + 12, 100000000003000);
		bond_validator(prefix + 14, 400000000000000);
		bond_validator(prefix + 16, 400000000001000);
		bond_validator(prefix + 18, 18000000000000000);
		bond_validator(prefix + 20, 20000000000000000);
		bond_validator(prefix + 22, 500000000000100000);
		bond_validator(prefix + 24, 500000000000200000);

		bond_nominator(50, 990000000000000000, vec![
			prefix + 3,
			prefix + 5,
			prefix + 7,
			prefix + 9,
			prefix + 11,
			prefix + 13,
			prefix + 15,
			prefix + 17,
			prefix + 19,
			prefix + 21,
			prefix + 23,
			prefix + 25]
		);

		start_era(1);

		check_exposure_all();
		check_nominator_all();
	})
}

#[test]
fn phragmen_large_scale_test_2() {
	with_externalities(&mut ExtBuilder::default()
		.nominate(false)
		.minimum_validator_count(1)
		.validator_count(2)
		.build(),
	|| {
		let _ = Staking::chill(Origin::signed(10));
		let _ = Staking::chill(Origin::signed(20));
		let nom_budget: u64 = 1_000_000_000_000_000_000;
		let c_budget: u64 = 4_000_000;

		bond_validator(2, c_budget as u64);
		bond_validator(4, c_budget as u64);

		bond_nominator(50, nom_budget, vec![3, 5]);

		start_era(1);

		// Each exposure => total == own + sum(others)
		check_exposure_all();
		check_nominator_all();

		assert_total_expo(3, nom_budget / 2 + c_budget);
		assert_total_expo(5, nom_budget / 2 + c_budget);
	})
}

#[test]
fn reward_validator_slashing_validator_doesnt_overflow() {
	with_externalities(&mut ExtBuilder::default()
		.build(),
	|| {
		let stake = u32::max_value() as u64 * 2;
		let reward_slash = u32::max_value() as u64 * 2;

		// Assert multiplication overflows in balance arithmetic.
		assert!(stake.checked_mul(reward_slash).is_none());

		// Set staker
		let _ = Balances::make_free_balance_be(&11, stake);
		<Stakers<Test>>::insert(&11, Exposure { total: stake, own: stake, others: vec![] });

		// Check reward
		let _ = Staking::reward_validator(&11, reward_slash);
		assert_eq!(Balances::total_balance(&11), stake * 2);

		// Set staker
		let _ = Balances::make_free_balance_be(&11, stake);
		let _ = Balances::make_free_balance_be(&2, stake);
		<Stakers<Test>>::insert(&11, Exposure { total: stake, own: 1, others: vec![
			IndividualExposure { who: 2, value: stake - 1 }
		]});

		// Check slashing
		let _ = Staking::slash_validator(&11, reward_slash, &Staking::stakers(&11));
		assert_eq!(Balances::total_balance(&11), stake - 1);
		assert_eq!(Balances::total_balance(&2), 1);
	})
}

#[test]
fn reward_from_authorship_event_handler_works() {
	with_externalities(&mut ExtBuilder::default()
		.build(),
	|| {
		use authorship::EventHandler;

		assert_eq!(<authorship::Module<Test>>::author(), 11);

		<Module<Test>>::note_author(11);
		<Module<Test>>::note_uncle(21, 1);
		// An uncle author that is not currently elected doesn't get rewards,
		// but the block producer does get reward for referencing it.
		<Module<Test>>::note_uncle(31, 1);
		// Rewarding the same two times works.
		<Module<Test>>::note_uncle(11, 1);

		// Not mandatory but must be coherent with rewards
		assert_eq!(<CurrentElected<Test>>::get(), vec![21, 11]);

		// 21 is rewarded as an uncle producer
		// 11 is rewarded as a block procuder and uncle referencer and uncle producer
		assert_eq!(CurrentEraRewards::get().rewards, vec![1, 20+2*3 + 1]);
		assert_eq!(CurrentEraRewards::get().total, 28);
	})
}

#[test]
fn add_reward_points_fns_works() {
	with_externalities(&mut ExtBuilder::default()
		.build(),
	|| {
		let validators = <Module<Test>>::current_elected();
		// Not mandatory but must be coherent with rewards
		assert_eq!(validators, vec![21, 11]);

		<Module<Test>>::reward_by_indices(vec![
			(0, 1),
			(1, 1),
			(2, 1),
			(1, 1),
		]);

		<Module<Test>>::reward_by_ids(vec![
			(21, 1),
			(11, 1),
			(31, 1),
			(11, 1),
		]);

		assert_eq!(CurrentEraRewards::get().rewards, vec![2, 4]);
		assert_eq!(CurrentEraRewards::get().total, 6);
	})
}

#[test]
fn unbonded_balance_is_not_slashable() {
	with_externalities(&mut ExtBuilder::default().build(), || {
		// total amount staked is slashable.
		assert_eq!(Staking::slashable_balance_of(&11), 1000);

		assert_ok!(Staking::unbond(Origin::signed(10),  800));

		// only the active portion.
		assert_eq!(Staking::slashable_balance_of(&11), 200);
	})
}

#[test]
fn era_is_always_same_length() {
	with_externalities(&mut ExtBuilder::default().build(), || {
		start_era(1);
		assert_eq!(Staking::current_era_start_session_index(), SessionsPerEra::get());

		start_era(2);
		assert_eq!(Staking::current_era_start_session_index(), SessionsPerEra::get() * 2);

		let session = Session::current_index();
		ForceNewEra::put(true);
		advance_session();
		assert_eq!(Staking::current_era(), 3);
		assert_eq!(Staking::current_era_start_session_index(), session + 1);

		start_era(4);
		assert_eq!(Staking::current_era_start_session_index(), session + SessionsPerEra::get() + 1);
	});
}

#[test]
fn offence_forces_new_era() {
	with_externalities(&mut ExtBuilder::default().build(), || {
		Staking::on_offence(
			&[OffenceDetails {
				offender: (
					11,
					Staking::stakers(&11),
				),
				count: 1,
				reporters: vec![],
			}],
			&[Perbill::from_percent(5)],
		);

		assert!(Staking::forcing_new_era());
	});
}

#[test]
fn slashing_performed_according_exposure() {
	// This test checks that slashing is performed according the exposure (or more precisely,
	// historical exposure), not the current balance.
	with_externalities(&mut ExtBuilder::default().build(), || {
		assert_eq!(Staking::stakers(&11).own, 1000);

		// Handle an offence with a historical exposure.
		Staking::on_offence(
			&[OffenceDetails {
				offender: (
					11,
					Exposure {
						total: 500,
						own: 500,
						others: vec![],
					},
				),
				count: 1,
				reporters: vec![],
			}],
			&[Perbill::from_percent(50)],
		);

		// The stash account should be slashed for 250 (50% of 500).
		assert_eq!(Balances::free_balance(&11), 1000 - 250);
	});
}

#[test]
fn reporters_receive_their_slice() {
	// This test verifies that the reporters of the offence receive their slice from the slashed
	// amount.
	with_externalities(&mut ExtBuilder::default().build(), || {
		// The reporters' reward is calculated from the total exposure.
		assert_eq!(Staking::stakers(&11).total, 1250);

		Staking::on_offence(
			&[OffenceDetails {
				offender: (
					11,
					Staking::stakers(&11),
				),
				count: 1,
				reporters: vec![1, 2],
			}],
			&[Perbill::from_percent(50)],
		);

		// 1250 x 50% (slash fraction) x 10% (rewards slice)
		assert_eq!(Balances::free_balance(&1), 10 + 31);
		assert_eq!(Balances::free_balance(&2), 20 + 31);
	});
}

#[test]
fn invulnerables_are_not_slashed() {
	// For invulnerable validators no slashing is performed.
	with_externalities(&mut ExtBuilder::default().invulnerables(vec![11]).build(), || {
		assert_eq!(Balances::free_balance(&11), 1000);

		Staking::on_offence(
			&[OffenceDetails {
				offender: (
					11,
					Staking::stakers(&11),
				),
				count: 1,
				reporters: vec![],
			}],
			&[Perbill::from_percent(50)],
		);

		// The validator hasn't been slashed. The new era is not forced.
		assert_eq!(Balances::free_balance(&11), 1000);
		assert!(!Staking::forcing_new_era());
	});
}

#[test]
fn dont_slash_if_fraction_is_zero() {
	// Don't slash if the fraction is zero.
	with_externalities(&mut ExtBuilder::default().build(), || {
		assert_eq!(Balances::free_balance(&11), 1000);

		Staking::on_offence(
			&[OffenceDetails {
				offender: (
					11,
					Staking::stakers(&11),
				),
				count: 1,
				reporters: vec![],
			}],
			&[Perbill::from_percent(0)],
		);

		// The validator hasn't been slashed. The new era is not forced.
		assert_eq!(Balances::free_balance(&11), 1000);
		assert!(!Staking::forcing_new_era());
	});
}<|MERGE_RESOLUTION|>--- conflicted
+++ resolved
@@ -89,15 +89,11 @@
 		assert_eq!(Balances::free_balance(&10), 1);
 
 		// New era is not being forced
-<<<<<<< HEAD
-		assert!(!Staking::forcing_new_era());
+		assert_eq!(Staking::force_era(), Forcing::NotForcing);
 
 		// All exposures must be correct.
 		check_exposure_all();
 		check_nominator_all();
-=======
-		assert_eq!(Staking::force_era(), Forcing::NotForcing);
->>>>>>> 138bcf0d
 	});
 }
 
@@ -125,186 +121,6 @@
 }
 
 #[test]
-<<<<<<< HEAD
-=======
-fn invulnerability_should_work() {
-	// Test that users can be invulnerable from slashing and being kicked
-	with_externalities(&mut ExtBuilder::default().build(),
-	|| {
-		// Make account 11 invulnerable
-		assert_ok!(Staking::set_invulnerables(Origin::ROOT, vec![11]));
-		// Give account 11 some funds
-		let _ = Balances::make_free_balance_be(&11, 70);
-		// There is no slash grace -- slash immediately.
-		assert_eq!(Staking::offline_slash_grace(), 0);
-		// Account 11 has not been slashed
-		assert_eq!(Staking::slash_count(&11), 0);
-		// Account 11 has the 70 funds we gave it above
-		assert_eq!(Balances::free_balance(&11), 70);
-		// Account 11 should be a validator
-		assert!(<Validators<Test>>::exists(&11));
-
-		// Set account 11 as an offline validator with a large number of reports
-		// Should exit early if invulnerable
-		Staking::on_offline_validator(10, 100);
-
-		// Show that account 11 has not been touched
-		assert_eq!(Staking::slash_count(&11), 0);
-		assert_eq!(Balances::free_balance(&11), 70);
-		assert!(<Validators<Test>>::exists(&11));
-		// New era not being forced
-		// NOTE: new era is always forced once slashing happens -> new validators need to be chosen.
-		assert_eq!(Staking::force_era(), Forcing::NotForcing);
-	});
-}
-
-#[test]
-fn offline_should_slash_and_disable() {
-	// Test that an offline validator gets slashed and kicked
-	with_externalities(&mut ExtBuilder::default().build(), || {
-		// Give account 10 some balance
-		let _ = Balances::make_free_balance_be(&11, 1000);
-		// Confirm account 10 is a validator
-		assert!(<Validators<Test>>::exists(&11));
-		// Validators get slashed immediately
-		assert_eq!(Staking::offline_slash_grace(), 0);
-		// Unstake threshold is 3
-		assert_eq!(Staking::validators(&11).unstake_threshold, 3);
-		// Account 10 has not been slashed before
-		assert_eq!(Staking::slash_count(&11), 0);
-		// Account 10 has the funds we just gave it
-		assert_eq!(Balances::free_balance(&11), 1000);
-		// Account 10 is not yet disabled.
-		assert!(!is_disabled(10));
-		// Report account 10 as offline, one greater than unstake threshold
-		Staking::on_offline_validator(10, 4);
-		// Confirm user has been reported
-		assert_eq!(Staking::slash_count(&11), 4);
-		// Confirm balance has been reduced by 2^unstake_threshold * offline_slash() * amount_at_stake.
-		let slash_base = Staking::offline_slash() * Staking::stakers(11).total;
-		assert_eq!(Balances::free_balance(&11), 1000 - 2_u64.pow(3) * slash_base);
-		// Confirm account 10 has been disabled.
-		assert!(is_disabled(10));
-	});
-}
-
-#[test]
-fn offline_grace_should_delay_slashing() {
-	// Tests that with grace, slashing is delayed
-	with_externalities(&mut ExtBuilder::default().build(), || {
-		// Initialize account 10 with balance
-		let _ = Balances::make_free_balance_be(&11, 70);
-		// Verify account 11 has balance
-		assert_eq!(Balances::free_balance(&11), 70);
-
-		// Set offline slash grace
-		let offline_slash_grace = 1;
-		assert_ok!(Staking::set_offline_slash_grace(Origin::ROOT, offline_slash_grace));
-		assert_eq!(Staking::offline_slash_grace(), 1);
-
-		// Check unstake_threshold is 3 (default)
-		let default_unstake_threshold = 3;
-		assert_eq!(
-			Staking::validators(&11),
-			ValidatorPrefs { unstake_threshold: default_unstake_threshold, validator_payment: 0 }
-		);
-
-		// Check slash count is zero
-		assert_eq!(Staking::slash_count(&11), 0);
-
-		// Report account 10 up to the threshold
-		Staking::on_offline_validator(10, default_unstake_threshold as usize + offline_slash_grace as usize);
-		// Confirm slash count
-		assert_eq!(Staking::slash_count(&11), 4);
-
-		// Nothing should happen
-		assert_eq!(Balances::free_balance(&11), 70);
-
-		// Report account 10 one more time
-		Staking::on_offline_validator(10, 1);
-		assert_eq!(Staking::slash_count(&11), 5);
-		// User gets slashed
-		assert!(Balances::free_balance(&11) < 70);
-		// New era is forced
-		assert!(is_disabled(10));
-	});
-}
-
-
-#[test]
-fn max_unstake_threshold_works() {
-	// Tests that max_unstake_threshold gets used when prefs.unstake_threshold is large
-	with_externalities(&mut ExtBuilder::default().build(), || {
-		const MAX_UNSTAKE_THRESHOLD: u32 = 10;
-		// Two users with maximum possible balance
-		let _ = Balances::make_free_balance_be(&11, u64::max_value());
-		let _ = Balances::make_free_balance_be(&21, u64::max_value());
-
-		// Give them full exposure as a staker
-		<Stakers<Test>>::insert(&11, Exposure { total: 1000000, own: 1000000, others: vec![]});
-		<Stakers<Test>>::insert(&21, Exposure { total: 2000000, own: 2000000, others: vec![]});
-
-		// Check things are initialized correctly
-		assert_eq!(Balances::free_balance(&11), u64::max_value());
-		assert_eq!(Balances::free_balance(&21), u64::max_value());
-		assert_eq!(Staking::offline_slash_grace(), 0);
-		// Account 10 will have max unstake_threshold
-		assert_ok!(Staking::validate(Origin::signed(10), ValidatorPrefs {
-			unstake_threshold: MAX_UNSTAKE_THRESHOLD,
-			validator_payment: 0,
-		}));
-		// Account 20 could not set their unstake_threshold past 10
-		assert_noop!(Staking::validate(Origin::signed(20), ValidatorPrefs {
-			unstake_threshold: MAX_UNSTAKE_THRESHOLD + 1,
-			validator_payment: 0}),
-			"unstake threshold too large"
-		);
-		// Give Account 20 unstake_threshold 11 anyway, should still be limited to 10
-		<Validators<Test>>::insert(21, ValidatorPrefs {
-			unstake_threshold: MAX_UNSTAKE_THRESHOLD + 1,
-			validator_payment: 0,
-		});
-
-		OfflineSlash::put(Perbill::from_fraction(0.0001));
-
-		// Report each user 1 more than the max_unstake_threshold
-		Staking::on_offline_validator(10, MAX_UNSTAKE_THRESHOLD as usize + 1);
-		Staking::on_offline_validator(20, MAX_UNSTAKE_THRESHOLD as usize + 1);
-
-		// Show that each balance only gets reduced by 2^max_unstake_threshold times 10%
-		// of their total stake.
-		assert_eq!(Balances::free_balance(&11), u64::max_value() - 2_u64.pow(MAX_UNSTAKE_THRESHOLD) * 100);
-		assert_eq!(Balances::free_balance(&21), u64::max_value() - 2_u64.pow(MAX_UNSTAKE_THRESHOLD) * 200);
-	});
-}
-
-#[test]
-fn slashing_does_not_cause_underflow() {
-	// Tests that slashing more than a user has does not underflow
-	with_externalities(&mut ExtBuilder::default().build(), || {
-		// Verify initial conditions
-		assert_eq!(Balances::free_balance(&11), 1000);
-		assert_eq!(Staking::offline_slash_grace(), 0);
-
-		// Set validator preference so that 2^unstake_threshold would cause overflow (greater than 64)
-		// FIXME: that doesn't overflow.
-		<Validators<Test>>::insert(11, ValidatorPrefs {
-			unstake_threshold: 10,
-			validator_payment: 0,
-		});
-
-		System::set_block_number(1);
-		Session::on_initialize(System::block_number());
-
-		// Should not panic
-		Staking::on_offline_validator(10, 100);
-		// Confirm that underflow has not occurred, and account balance is set to zero
-		assert_eq!(Balances::free_balance(&11), 0);
-	});
-}
-
-#[test]
->>>>>>> 138bcf0d
 fn rewards_should_work() {
 	// should check that:
 	// * rewards get recorded per session
@@ -776,7 +592,7 @@
 			&[OffenceDetails {
 				offender: (
 					11,
-					dbg!(Staking::stakers(&11)),
+					Staking::stakers(&11),
 				),
 				count: 1,
 				reporters: vec![],
@@ -908,10 +724,11 @@
 		start_session(6);
 		assert_eq!(Staking::current_era(), 1);
 
-		// back to normal
+		// back to normal.
+		// this immediatelly starts a new session.
 		ForceEra::put(Forcing::NotForcing);
 		start_session(7);
-		assert_eq!(Staking::current_era(), 1);
+		assert_eq!(Staking::current_era(), 2);
 		start_session(8);
 		assert_eq!(Staking::current_era(), 2);
 
@@ -2170,6 +1987,8 @@
 
 #[test]
 fn era_is_always_same_length() {
+	// This ensures that the sessions is always of the same length if there is no forcing no
+	// session changes.
 	with_externalities(&mut ExtBuilder::default().build(), || {
 		start_era(1);
 		assert_eq!(Staking::current_era_start_session_index(), SessionsPerEra::get());
@@ -2178,7 +1997,7 @@
 		assert_eq!(Staking::current_era_start_session_index(), SessionsPerEra::get() * 2);
 
 		let session = Session::current_index();
-		ForceNewEra::put(true);
+		ForceEra::put(Forcing::ForceNew);
 		advance_session();
 		assert_eq!(Staking::current_era(), 3);
 		assert_eq!(Staking::current_era_start_session_index(), session + 1);
@@ -2203,7 +2022,7 @@
 			&[Perbill::from_percent(5)],
 		);
 
-		assert!(Staking::forcing_new_era());
+		assert_eq!(Staking::force_era(), Forcing::ForceNew);
 	});
 }
 
@@ -2282,7 +2101,7 @@
 
 		// The validator hasn't been slashed. The new era is not forced.
 		assert_eq!(Balances::free_balance(&11), 1000);
-		assert!(!Staking::forcing_new_era());
+		assert_eq!(Staking::force_era(), Forcing::NotForcing);
 	});
 }
 
@@ -2306,6 +2125,6 @@
 
 		// The validator hasn't been slashed. The new era is not forced.
 		assert_eq!(Balances::free_balance(&11), 1000);
-		assert!(!Staking::forcing_new_era());
+		assert_eq!(Staking::force_era(), Forcing::NotForcing);
 	});
 }