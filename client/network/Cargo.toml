[package]
description = "Substrate network protocol"
name = "sc-network"
version = "0.8.0-dev"
license = "GPL-3.0"
authors = ["Parity Technologies <admin@parity.io>"]
edition = "2018"
homepage = "https://substrate.dev"
repository = "https://github.com/paritytech/substrate/"
documentation = "https://docs.rs/sc-network"


[package.metadata.docs.rs]
targets = ["x86_64-unknown-linux-gnu"]


[build-dependencies]
prost-build = "0.6.1"

[dependencies]
bitflags = "1.2.0"
bytes = "0.5.0"
codec = { package = "parity-scale-codec", version = "1.3.0", features = ["derive"] }
derive_more = "0.99.2"
either = "1.5.3"
erased-serde = "0.3.9"
fnv = "1.0.6"
fork-tree = { version = "2.0.0-dev", path = "../../utils/fork-tree" }
futures = "0.3.4"
futures_codec = "0.3.3"
futures-timer = "3.0.1"
wasm-timer = "0.2"
linked-hash-map = "0.5.2"
linked_hash_set = "0.1.3"
log = "0.4.8"
lru = "0.4.0"
nohash-hasher = "0.2.0"
parking_lot = "0.10.0"
prost = "0.6.1"
rand = "0.7.2"
hex = "0.4.0"
<<<<<<< HEAD
sc-block-builder = { version = "0.8.0-alpha.5", path = "../block-builder" }
sc-client-api = { version = "2.0.0-alpha.5", path = "../api" }
sc-peerset = { version = "2.0.0-alpha.5", path = "../peerset" }
=======
sc-block-builder = { version = "0.8.0-dev", path = "../block-builder" }
sc-client = { version = "0.8.0-dev", path = "../" }
sc-client-api = { version = "2.0.0-dev", path = "../api" }
sc-peerset = { version = "2.0.0-dev", path = "../peerset" }
>>>>>>> 3ac409ba
pin-project = "0.4.6"
serde = { version = "1.0.101", features = ["derive"] }
serde_json = "1.0.41"
slog = { version = "2.5.2", features = ["nested-values"] }
slog_derive = "0.2.0"
smallvec = "0.6.10"
sp-arithmetic = { version = "2.0.0-dev", path = "../../primitives/arithmetic" }
sp-utils = { version = "2.0.0-dev", path = "../../primitives/utils" }
sp-blockchain = { version = "2.0.0-dev", path = "../../primitives/blockchain" }
sp-consensus = { version = "0.8.0-dev", path = "../../primitives/consensus/common" }
sp-consensus-babe = { version = "0.8.0-dev", path = "../../primitives/consensus/babe" }
sp-core = { version = "2.0.0-dev", path = "../../primitives/core" }
sp-runtime = { version = "2.0.0-dev", path = "../../primitives/runtime" }
prometheus-endpoint = { package = "substrate-prometheus-endpoint", version = "0.8.0-dev", path = "../../utils/prometheus" }
thiserror = "1"
unsigned-varint = { version = "0.3.1", features = ["futures", "futures-codec"] }
void = "1.0.2"
zeroize = "1.0.0"

[dependencies.libp2p]
version = "0.18.1"
default-features = false
features = ["websocket", "kad", "mdns", "ping", "identify", "mplex", "yamux", "noise"]

[dev-dependencies]
async-std = "1.5"
assert_matches = "1.3"
env_logger = "0.7.0"
libp2p = { version = "0.18.1", default-features = false, features = ["secio"] }
quickcheck = "0.9.0"
rand = "0.7.2"
sp-keyring = { version = "2.0.0-dev", path = "../../primitives/keyring" }
sp-test-primitives = { version = "2.0.0-dev", path = "../../primitives/test-primitives" }
substrate-test-runtime = { version = "2.0.0-dev", path = "../../test-utils/runtime" }
substrate-test-runtime-client = { version = "2.0.0-dev", path = "../../test-utils/runtime/client" }
tempfile = "3.1.0"

[features]
default = []<|MERGE_RESOLUTION|>--- conflicted
+++ resolved
@@ -39,16 +39,9 @@
 prost = "0.6.1"
 rand = "0.7.2"
 hex = "0.4.0"
-<<<<<<< HEAD
-sc-block-builder = { version = "0.8.0-alpha.5", path = "../block-builder" }
-sc-client-api = { version = "2.0.0-alpha.5", path = "../api" }
-sc-peerset = { version = "2.0.0-alpha.5", path = "../peerset" }
-=======
 sc-block-builder = { version = "0.8.0-dev", path = "../block-builder" }
-sc-client = { version = "0.8.0-dev", path = "../" }
 sc-client-api = { version = "2.0.0-dev", path = "../api" }
 sc-peerset = { version = "2.0.0-dev", path = "../peerset" }
->>>>>>> 3ac409ba
 pin-project = "0.4.6"
 serde = { version = "1.0.101", features = ["derive"] }
 serde_json = "1.0.41"
