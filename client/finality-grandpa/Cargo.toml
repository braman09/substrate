--- conflicted
+++ resolved
@@ -31,19 +31,7 @@
 sc-telemetry = { version = "2.0.0-dev", path = "../telemetry" }
 sc-keystore = { version = "2.0.0-dev", path = "../keystore" }
 serde_json = "1.0.41"
-<<<<<<< HEAD
-sc-client-api = { version = "2.0.0-alpha.5", path = "../api" }
-sp-inherents = { version = "2.0.0-alpha.5", path = "../../primitives/inherents" }
-sp-blockchain = { version = "2.0.0-alpha.5", path = "../../primitives/blockchain" }
-sc-network = { version = "0.8.0-alpha.5", path = "../network" }
-sc-network-gossip = { version = "0.8.0-alpha.5", path = "../network-gossip" }
-sp-finality-tracker = { version = "2.0.0-alpha.5", path = "../../primitives/finality-tracker" }
-sp-finality-grandpa = { version = "2.0.0-alpha.5", path = "../../primitives/finality-grandpa" }
-prometheus-endpoint = { package = "substrate-prometheus-endpoint", path = "../../utils/prometheus", version = "0.8.0-alpha.5"}
-sc-block-builder = { version = "0.8.0-alpha.5", path = "../block-builder" }
-=======
 sc-client-api = { version = "2.0.0-dev", path = "../api" }
-sc-client = { version = "0.8.0-dev", path = "../" }
 sp-inherents = { version = "2.0.0-dev", path = "../../primitives/inherents" }
 sp-blockchain = { version = "2.0.0-dev", path = "../../primitives/blockchain" }
 sc-network = { version = "0.8.0-dev", path = "../network" }
@@ -52,7 +40,6 @@
 sp-finality-grandpa = { version = "2.0.0-dev", path = "../../primitives/finality-grandpa" }
 prometheus-endpoint = { package = "substrate-prometheus-endpoint", path = "../../utils/prometheus", version = "0.8.0-dev"}
 sc-block-builder = { version = "0.8.0-dev", path = "../block-builder" }
->>>>>>> 3ac409ba
 finality-grandpa = { version = "0.11.2", features = ["derive-codec"] }
 pin-project = "0.4.6"
 
