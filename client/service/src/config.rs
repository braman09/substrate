// Copyright 2017-2020 Parity Technologies (UK) Ltd.
// This file is part of Substrate.

// Substrate is free software: you can redistribute it and/or modify
// it under the terms of the GNU General Public License as published by
// the Free Software Foundation, either version 3 of the License, or
// (at your option) any later version.

// Substrate is distributed in the hope that it will be useful,
// but WITHOUT ANY WARRANTY; without even the implied warranty of
// MERCHANTABILITY or FITNESS FOR A PARTICULAR PURPOSE.  See the
// GNU General Public License for more details.

// You should have received a copy of the GNU General Public License
// along with Substrate.  If not, see <http://www.gnu.org/licenses/>.

//! Service configuration.

pub use sc_client::ExecutionStrategies;
pub use sc_client_db::{kvdb::KeyValueDB, PruningMode};
pub use sc_network::config::{ExtTransport, NetworkConfiguration, Roles, NodeKeyConfig};
pub use sc_executor::WasmExecutionMethod;

use std::{future::Future, path::{PathBuf, Path}, pin::Pin, net::SocketAddr, sync::Arc};
pub use sc_transaction_pool::txpool::Options as TransactionPoolOptions;
use sc_chain_spec::{ChainSpec, NoExtension};
use sp_core::crypto::Protected;
pub use sc_telemetry::TelemetryEndpoints;
use prometheus_endpoint::Registry;

/// Service configuration.
pub struct Configuration<G, E = NoExtension> {
	/// Implementation name
	pub impl_name: &'static str,
	/// Implementation version
	pub impl_version: &'static str,
	/// Node roles.
	pub roles: Roles,
	/// How to spawn background tasks. Mandatory, otherwise creating a `Service` will error.
	pub task_executor: Arc<dyn Fn(Pin<Box<dyn Future<Output = ()> + Send>>) + Send + Sync>,
	/// Extrinsic pool configuration.
	pub transaction_pool: TransactionPoolOptions,
	/// Network configuration.
	pub network: NetworkConfiguration,
	/// Configuration for the keystore.
	pub keystore: KeystoreConfig,
	/// Configuration for the database.
	pub database: DatabaseConfig,
	/// Size of internal state cache in Bytes
	pub state_cache_size: usize,
	/// Size in percent of cache size dedicated to child tries
	pub state_cache_child_ratio: Option<usize>,
	/// Pruning settings.
	pub pruning: PruningMode,
	/// Chain configuration.
	pub chain_spec: ChainSpec<G, E>,
	/// Wasm execution method.
	pub wasm_method: WasmExecutionMethod,
	/// Execution strategies.
	pub execution_strategies: ExecutionStrategies,
	/// RPC over HTTP binding address. `None` if disabled.
	pub rpc_http: Option<SocketAddr>,
	/// RPC over Websockets binding address. `None` if disabled.
	pub rpc_ws: Option<SocketAddr>,
	/// Maximum number of connections for WebSockets RPC server. `None` if default.
	pub rpc_ws_max_connections: Option<usize>,
	/// CORS settings for HTTP & WS servers. `None` if all origins are allowed.
	pub rpc_cors: Option<Vec<String>>,
	/// Prometheus endpoint configuration. `None` if disabled.
	pub prometheus_config: Option<PrometheusConfig>,
	/// Telemetry service URL. `None` if disabled.
	pub telemetry_endpoints: Option<TelemetryEndpoints>,
	/// External WASM transport for the telemetry. If `Some`, when connection to a telemetry
	/// endpoint, this transport will be tried in priority before all others.
	pub telemetry_external_transport: Option<ExtTransport>,
	/// The default number of 64KB pages to allocate for Wasm execution
	pub default_heap_pages: Option<u64>,
	/// Should offchain workers be executed.
	pub offchain_worker: bool,
	/// Sentry mode is enabled, the node's role is AUTHORITY but it should not
	/// actively participate in consensus (i.e. no keystores should be passed to
	/// consensus modules).
	pub sentry_mode: bool,
	/// Enable authoring even when offline.
	pub force_authoring: bool,
	/// Disable GRANDPA when running in validator mode
	pub disable_grandpa: bool,
	/// Development key seed.
	///
	/// When running in development mode, the seed will be used to generate authority keys by the keystore.
	///
	/// Should only be set when `node` is running development mode.
	pub dev_key_seed: Option<String>,
	/// Tracing targets
	pub tracing_targets: Option<String>,
	/// Tracing receiver
	pub tracing_receiver: sc_tracing::TracingReceiver,
	/// The size of the instances cache.
	///
	/// The default value is 8.
	pub max_runtime_instances: usize,
}

/// Configuration of the client keystore.
#[derive(Clone)]
pub enum KeystoreConfig {
	/// Keystore at a path on-disk. Recommended for native nodes.
	Path {
		/// The path of the keystore.
		path: PathBuf,
		/// Node keystore's password.
		password: Option<Protected<String>>
	},
	/// In-memory keystore. Recommended for in-browser nodes.
	InMemory,
}

impl KeystoreConfig {
	/// Returns the path for the keystore.
	pub fn path(&self) -> Option<&Path> {
		match self {
			Self::Path { path, .. } => Some(path),
			Self::InMemory => None,
		}
	}
}

/// Configuration of the database of the client.
#[derive(Clone)]
pub enum DatabaseConfig {
	/// Database file at a specific path. Recommended for most uses.
	Path {
		/// Path to the database.
		path: PathBuf,
		/// Cache Size for internal database in MiB
		cache_size: Option<usize>,
	},

	/// A custom implementation of an already-open database.
	Custom(Arc<dyn KeyValueDB>),
}

/// Configuration of the Prometheus endpoint.
#[derive(Clone)]
pub struct PrometheusConfig {
	/// Port to use.
	pub port: SocketAddr,
	/// A metrics registry to use. Useful for setting the metric prefix.
	pub registry: Registry,
}

impl PrometheusConfig {
	/// Create a new config using the default registry.
	///
	/// The default registry prefixes metrics with `substrate`.
	pub fn new_with_default_registry(port: SocketAddr) -> Self {
		Self {
			port,
			registry: Registry::new_custom(Some("substrate".into()), None)
				.expect("this can only fail if the prefix is empty")
		}
	}
}

<<<<<<< HEAD
=======
impl<G, E> Default for Configuration<G, E> {
	/// Create a default config
	fn default() -> Self {
		Configuration {
			impl_name: "parity-substrate",
			impl_version: "0.0.0",
			impl_commit: "",
			chain_spec: None,
			config_dir: None,
			name: Default::default(),
			roles: Roles::FULL,
			task_executor: None,
			transaction_pool: Default::default(),
			network: Default::default(),
			keystore: KeystoreConfig::None,
			database: None,
			state_cache_size: Default::default(),
			state_cache_child_ratio: Default::default(),
			pruning: PruningMode::default(),
			wasm_method: WasmExecutionMethod::Interpreted,
			execution_strategies: Default::default(),
			rpc_http: None,
			rpc_ws: None,
			rpc_ws_max_connections: None,
			rpc_cors: Some(vec![]),
			prometheus_config: None,
			telemetry_endpoints: None,
			telemetry_external_transport: None,
			default_heap_pages: None,
			offchain_worker: Default::default(),
			sentry_mode: false,
			force_authoring: false,
			disable_grandpa: false,
			dev_key_seed: None,
			tracing_targets: Default::default(),
			tracing_receiver: Default::default(),
			max_runtime_instances: 8,
		}
	}
}

>>>>>>> 67bf1ac1
impl<G, E> Configuration<G, E> {
	/// Returns a string displaying the node role, special casing the sentry mode
	/// (returning `SENTRY`), since the node technically has an `AUTHORITY` role but
	/// doesn't participate.
	pub fn display_role(&self) -> String {
		if self.sentry_mode {
			"SENTRY".to_string()
		} else {
			self.roles.to_string()
		}
	}
}<|MERGE_RESOLUTION|>--- conflicted
+++ resolved
@@ -162,50 +162,6 @@
 	}
 }
 
-<<<<<<< HEAD
-=======
-impl<G, E> Default for Configuration<G, E> {
-	/// Create a default config
-	fn default() -> Self {
-		Configuration {
-			impl_name: "parity-substrate",
-			impl_version: "0.0.0",
-			impl_commit: "",
-			chain_spec: None,
-			config_dir: None,
-			name: Default::default(),
-			roles: Roles::FULL,
-			task_executor: None,
-			transaction_pool: Default::default(),
-			network: Default::default(),
-			keystore: KeystoreConfig::None,
-			database: None,
-			state_cache_size: Default::default(),
-			state_cache_child_ratio: Default::default(),
-			pruning: PruningMode::default(),
-			wasm_method: WasmExecutionMethod::Interpreted,
-			execution_strategies: Default::default(),
-			rpc_http: None,
-			rpc_ws: None,
-			rpc_ws_max_connections: None,
-			rpc_cors: Some(vec![]),
-			prometheus_config: None,
-			telemetry_endpoints: None,
-			telemetry_external_transport: None,
-			default_heap_pages: None,
-			offchain_worker: Default::default(),
-			sentry_mode: false,
-			force_authoring: false,
-			disable_grandpa: false,
-			dev_key_seed: None,
-			tracing_targets: Default::default(),
-			tracing_receiver: Default::default(),
-			max_runtime_instances: 8,
-		}
-	}
-}
-
->>>>>>> 67bf1ac1
 impl<G, E> Configuration<G, E> {
 	/// Returns a string displaying the node role, special casing the sentry mode
 	/// (returning `SENTRY`), since the node technically has an `AUTHORITY` role but
