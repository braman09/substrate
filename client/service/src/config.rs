// Copyright 2017-2020 Parity Technologies (UK) Ltd.
// This file is part of Substrate.

// Substrate is free software: you can redistribute it and/or modify
// it under the terms of the GNU General Public License as published by
// the Free Software Foundation, either version 3 of the License, or
// (at your option) any later version.

// Substrate is distributed in the hope that it will be useful,
// but WITHOUT ANY WARRANTY; without even the implied warranty of
// MERCHANTABILITY or FITNESS FOR A PARTICULAR PURPOSE.  See the
// GNU General Public License for more details.

// You should have received a copy of the GNU General Public License
// along with Substrate.  If not, see <http://www.gnu.org/licenses/>.

//! Service configuration.

pub use sc_client::ExecutionStrategies;
<<<<<<< HEAD
pub use sc_client_db::{Database, PruningMode, DatabaseSettingsSrc as DatabaseConfig};
pub use sc_network::{Multiaddr, config::{MultiaddrWithPeerId, ExtTransport, NetworkConfiguration, Role}};
=======
pub use sc_client_db::{kvdb::KeyValueDB, PruningMode};
pub use sc_network::Multiaddr;
pub use sc_network::config::{ExtTransport, MultiaddrWithPeerId, NetworkConfiguration, Role, NodeKeyConfig};
>>>>>>> 028a7159
pub use sc_executor::WasmExecutionMethod;

use std::{future::Future, path::{PathBuf, Path}, pin::Pin, net::SocketAddr, sync::Arc};
pub use sc_transaction_pool::txpool::Options as TransactionPoolOptions;
use sc_chain_spec::ChainSpec;
use sp_core::crypto::Protected;
pub use sc_telemetry::TelemetryEndpoints;
use prometheus_endpoint::Registry;

/// Service configuration.
pub struct Configuration {
	/// Implementation name
	pub impl_name: &'static str,
	/// Implementation version (see sc-cli to see an example of format)
	pub impl_version: &'static str,
	/// Node role.
	pub role: Role,
	/// How to spawn background tasks. Mandatory, otherwise creating a `Service` will error.
	pub task_executor: Arc<dyn Fn(Pin<Box<dyn Future<Output = ()> + Send>>) + Send + Sync>,
	/// Extrinsic pool configuration.
	pub transaction_pool: TransactionPoolOptions,
	/// Network configuration.
	pub network: NetworkConfiguration,
	/// Configuration for the keystore.
	pub keystore: KeystoreConfig,
	/// Configuration for the database.
	pub database: DatabaseConfig,
	/// Size of internal state cache in Bytes
	pub state_cache_size: usize,
	/// Size in percent of cache size dedicated to child tries
	pub state_cache_child_ratio: Option<usize>,
	/// Pruning settings.
	pub pruning: PruningMode,
	/// Chain configuration.
	pub chain_spec: Box<dyn ChainSpec>,
	/// Wasm execution method.
	pub wasm_method: WasmExecutionMethod,
	/// Execution strategies.
	pub execution_strategies: ExecutionStrategies,
	/// RPC over HTTP binding address. `None` if disabled.
	pub rpc_http: Option<SocketAddr>,
	/// RPC over Websockets binding address. `None` if disabled.
	pub rpc_ws: Option<SocketAddr>,
	/// Maximum number of connections for WebSockets RPC server. `None` if default.
	pub rpc_ws_max_connections: Option<usize>,
	/// CORS settings for HTTP & WS servers. `None` if all origins are allowed.
	pub rpc_cors: Option<Vec<String>>,
	/// Prometheus endpoint configuration. `None` if disabled.
	pub prometheus_config: Option<PrometheusConfig>,
	/// Telemetry service URL. `None` if disabled.
	pub telemetry_endpoints: Option<TelemetryEndpoints>,
	/// External WASM transport for the telemetry. If `Some`, when connection to a telemetry
	/// endpoint, this transport will be tried in priority before all others.
	pub telemetry_external_transport: Option<ExtTransport>,
	/// The default number of 64KB pages to allocate for Wasm execution
	pub default_heap_pages: Option<u64>,
	/// Should offchain workers be executed.
	pub offchain_worker: bool,
	/// Enable authoring even when offline.
	pub force_authoring: bool,
	/// Disable GRANDPA when running in validator mode
	pub disable_grandpa: bool,
	/// Development key seed.
	///
	/// When running in development mode, the seed will be used to generate authority keys by the keystore.
	///
	/// Should only be set when `node` is running development mode.
	pub dev_key_seed: Option<String>,
	/// Tracing targets
	pub tracing_targets: Option<String>,
	/// Tracing receiver
	pub tracing_receiver: sc_tracing::TracingReceiver,
	/// The size of the instances cache.
	///
	/// The default value is 8.
	pub max_runtime_instances: usize,
	/// Announce block automatically after they have been imported
	pub announce_block: bool,
}

/// Configuration of the client keystore.
#[derive(Clone)]
pub enum KeystoreConfig {
	/// Keystore at a path on-disk. Recommended for native nodes.
	Path {
		/// The path of the keystore.
		path: PathBuf,
		/// Node keystore's password.
		password: Option<Protected<String>>
	},
	/// In-memory keystore. Recommended for in-browser nodes.
	InMemory,
}

impl KeystoreConfig {
	/// Returns the path for the keystore.
	pub fn path(&self) -> Option<&Path> {
		match self {
			Self::Path { path, .. } => Some(path),
			Self::InMemory => None,
		}
	}
}

<<<<<<< HEAD
=======
/// Configuration of the database of the client.
#[derive(Clone)]
pub enum DatabaseConfig {
	/// Database file at a specific path. Recommended for most uses.
	Path {
		/// Path to the database.
		path: PathBuf,
		/// Cache Size for internal database in MiB
		cache_size: usize,
	},

	/// A custom implementation of an already-open database.
	Custom(Arc<dyn KeyValueDB>),
}
>>>>>>> 028a7159

/// Configuration of the Prometheus endpoint.
#[derive(Clone)]
pub struct PrometheusConfig {
	/// Port to use.
	pub port: SocketAddr,
	/// A metrics registry to use. Useful for setting the metric prefix.
	pub registry: Registry,
}

impl PrometheusConfig {
	/// Create a new config using the default registry.
	///
	/// The default registry prefixes metrics with `substrate`.
	pub fn new_with_default_registry(port: SocketAddr) -> Self {
		Self {
			port,
			registry: Registry::new_custom(Some("substrate".into()), None)
				.expect("this can only fail if the prefix is empty")
		}
	}
}

impl Configuration {
	/// Returns a string displaying the node role.
	pub fn display_role(&self) -> String {
		self.role.to_string()
	}
}<|MERGE_RESOLUTION|>--- conflicted
+++ resolved
@@ -17,14 +17,9 @@
 //! Service configuration.
 
 pub use sc_client::ExecutionStrategies;
-<<<<<<< HEAD
 pub use sc_client_db::{Database, PruningMode, DatabaseSettingsSrc as DatabaseConfig};
-pub use sc_network::{Multiaddr, config::{MultiaddrWithPeerId, ExtTransport, NetworkConfiguration, Role}};
-=======
-pub use sc_client_db::{kvdb::KeyValueDB, PruningMode};
 pub use sc_network::Multiaddr;
 pub use sc_network::config::{ExtTransport, MultiaddrWithPeerId, NetworkConfiguration, Role, NodeKeyConfig};
->>>>>>> 028a7159
 pub use sc_executor::WasmExecutionMethod;
 
 use std::{future::Future, path::{PathBuf, Path}, pin::Pin, net::SocketAddr, sync::Arc};
@@ -129,24 +124,6 @@
 	}
 }
 
-<<<<<<< HEAD
-=======
-/// Configuration of the database of the client.
-#[derive(Clone)]
-pub enum DatabaseConfig {
-	/// Database file at a specific path. Recommended for most uses.
-	Path {
-		/// Path to the database.
-		path: PathBuf,
-		/// Cache Size for internal database in MiB
-		cache_size: usize,
-	},
-
-	/// A custom implementation of an already-open database.
-	Custom(Arc<dyn KeyValueDB>),
-}
->>>>>>> 028a7159
-
 /// Configuration of the Prometheus endpoint.
 #[derive(Clone)]
 pub struct PrometheusConfig {
