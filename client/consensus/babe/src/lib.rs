// Copyright 2019-2020 Parity Technologies (UK) Ltd.
// This file is part of Substrate.

// Substrate is free software: you can redistribute it and/or modify
// it under the terms of the GNU General Public License as published by
// the Free Software Foundation, either version 3 of the License, or
// (at your option) any later version.

// Substrate is distributed in the hope that it will be useful,
// but WITHOUT ANY WARRANTY; without even the implied warranty of
// MERCHANTABILITY or FITNESS FOR A PARTICULAR PURPOSE.  See the
// GNU General Public License for more details.

// You should have received a copy of the GNU General Public License
// along with Substrate.  If not, see <http://www.gnu.org/licenses/>.

//! # BABE (Blind Assignment for Blockchain Extension)
//!
//! BABE is a slot-based block production mechanism which uses a VRF PRNG to
//! randomly perform the slot allocation. On every slot, all the authorities
//! generate a new random number with the VRF function and if it is lower than a
//! given threshold (which is proportional to their weight/stake) they have a
//! right to produce a block. The proof of the VRF function execution will be
//! used by other peer to validate the legitimacy of the slot claim.
//!
//! The engine is also responsible for collecting entropy on-chain which will be
//! used to seed the given VRF PRNG. An epoch is a contiguous number of slots
//! under which we will be using the same authority set. During an epoch all VRF
//! outputs produced as a result of block production will be collected on an
//! on-chain randomness pool. Epoch changes are announced one epoch in advance,
//! i.e. when ending epoch N, we announce the parameters (randomness,
//! authorities, etc.) for epoch N+2.
//!
//! Since the slot assignment is randomized, it is possible that a slot is
//! assigned to multiple validators in which case we will have a temporary fork,
//! or that a slot is assigned to no validator in which case no block is
//! produced. Which means that block times are not deterministic.
//!
//! The protocol has a parameter `c` [0, 1] for which `1 - c` is the probability
//! of a slot being empty. The choice of this parameter affects the security of
//! the protocol relating to maximum tolerable network delays.
//!
//! In addition to the VRF-based slot assignment described above, which we will
//! call primary slots, the engine also supports a deterministic secondary slot
//! assignment. Primary slots take precedence over secondary slots, when
//! authoring the node starts by trying to claim a primary slot and falls back
//! to a secondary slot claim attempt. The secondary slot assignment is done
//! by picking the authority at index:
//!
//! `blake2_256(epoch_randomness ++ slot_number) % authorities_len`.
//!
//! The fork choice rule is weight-based, where weight equals the number of
//! primary blocks in the chain. We will pick the heaviest chain (more primary
//! blocks) and will go with the longest one in case of a tie.
//!
//! An in-depth description and analysis of the protocol can be found here:
//! <https://research.web3.foundation/en/latest/polkadot/BABE/Babe.html>

#![forbid(unsafe_code)]
#![warn(missing_docs)]
pub use sp_consensus_babe::{
	BabeApi, ConsensusLog, BABE_ENGINE_ID, SlotNumber,
	BabeEpochConfiguration, BabeGenesisConfiguration,
	AuthorityId, AuthorityPair, AuthoritySignature,
	BabeAuthorityWeight, VRF_OUTPUT_LENGTH,
	digests::{
		CompatibleDigestItem, NextEpochDescriptor, NextConfigDescriptor,
		PreDigest, PrimaryPreDigest, SecondaryPreDigest,
	},
};
pub use sp_consensus::SyncOracle;
use std::{
	collections::HashMap, sync::Arc, u64, pin::Pin, time::{Instant, Duration},
	any::Any, borrow::Cow
};
use sp_consensus_babe;
use sp_consensus::{ImportResult, CanAuthorWith};
use sp_consensus::import_queue::{
	BoxJustificationImport, BoxFinalityProofImport,
};
use sp_runtime::{
	generic::{BlockId, OpaqueDigestItemId}, Justification,
	traits::{Block as BlockT, Header, DigestItemFor, Zero},
};
use sp_api::{ProvideRuntimeApi, NumberFor};
use sc_keystore::KeyStorePtr;
use parking_lot::Mutex;
use sp_core::Pair;
use sp_inherents::{InherentDataProviders, InherentData};
use sc_telemetry::{telemetry, CONSENSUS_TRACE, CONSENSUS_DEBUG};
use sp_consensus::{
	self, BlockImport, Environment, Proposer, BlockCheckParams,
	ForkChoiceStrategy, BlockImportParams, BlockOrigin, Error as ConsensusError,
	SelectChain, SlotData,
};
use sp_consensus_babe::inherents::BabeInherentData;
use sp_timestamp::{TimestampInherentData, InherentType as TimestampInherent};
use sp_consensus::import_queue::{Verifier, BasicQueue, CacheKeyId};
use sc_client_api::{
	backend::AuxStore,
	BlockchainEvents, ProvideUncles,
};
use sp_block_builder::BlockBuilder as BlockBuilderApi;

use futures::prelude::*;
use log::{debug, info, log, trace, warn};
use sc_consensus_slots::{
	SlotWorker, SlotInfo, SlotCompatible, StorageChanges, CheckedHeader, check_equivocation,
};
use sc_consensus_epochs::{
	descendent_query, SharedEpochChanges, EpochChangesFor, Epoch as EpochT, ViableEpochDescriptor,
};
use sp_blockchain::{
	Result as ClientResult, Error as ClientError,
	HeaderBackend, ProvideCache, HeaderMetadata
};
use schnorrkel::SignatureError;
use codec::{Encode, Decode};
use sp_api::ApiExt;

mod aux_schema;
mod verification;
pub mod authorship;
#[cfg(test)]
mod tests;

/// BABE epoch information
#[derive(Decode, Encode, PartialEq, Eq, Clone, Debug)]
pub struct Epoch {
	/// The epoch index.
	pub epoch_index: u64,
	/// The starting slot of the epoch.
	pub start_slot: SlotNumber,
	/// The duration of this epoch.
	pub duration: SlotNumber,
	/// The authorities and their weights.
	pub authorities: Vec<(AuthorityId, BabeAuthorityWeight)>,
	/// Randomness for this epoch.
	pub randomness: [u8; VRF_OUTPUT_LENGTH],
	/// Configuration of the epoch.
	pub config: BabeEpochConfiguration,
}

impl EpochT for Epoch {
	type NextEpochDescriptor = (NextEpochDescriptor, BabeEpochConfiguration);
	type SlotNumber = SlotNumber;

	fn increment(
		&self,
		(descriptor, config): (NextEpochDescriptor, BabeEpochConfiguration)
	) -> Epoch {
		Epoch {
			epoch_index: self.epoch_index + 1,
			start_slot: self.start_slot + self.duration,
			duration: self.duration,
			authorities: descriptor.authorities,
			randomness: descriptor.randomness,
			config,
		}
	}

	fn start_slot(&self) -> SlotNumber {
		self.start_slot
	}

	fn end_slot(&self) -> SlotNumber {
		self.start_slot + self.duration
	}
}

impl Epoch {
	/// Create the genesis epoch (epoch #0). This is defined to start at the slot of
	/// the first block, so that has to be provided.
	pub fn genesis(
		genesis_config: &BabeGenesisConfiguration,
		slot_number: SlotNumber
	) -> Epoch {
		Epoch {
			epoch_index: 0,
			start_slot: slot_number,
			duration: genesis_config.epoch_length,
			authorities: genesis_config.genesis_authorities.clone(),
			randomness: genesis_config.randomness.clone(),
			config: BabeEpochConfiguration {
				c: genesis_config.c,
				secondary_slots: genesis_config.secondary_slots,
			},
		}
	}
}

#[derive(derive_more::Display, Debug)]
enum Error<B: BlockT> {
	#[display(fmt = "Multiple BABE pre-runtime digests, rejecting!")]
	MultiplePreRuntimeDigests,
	#[display(fmt = "No BABE pre-runtime digest found")]
	NoPreRuntimeDigest,
	#[display(fmt = "Multiple BABE epoch change digests, rejecting!")]
	MultipleEpochChangeDigests,
	#[display(fmt = "Multiple BABE config change digests, rejecting!")]
	MultipleConfigChangeDigests,
	#[display(fmt = "Could not extract timestamp and slot: {:?}", _0)]
	Extraction(sp_consensus::Error),
	#[display(fmt = "Could not fetch epoch at {:?}", _0)]
	FetchEpoch(B::Hash),
	#[display(fmt = "Header {:?} rejected: too far in the future", _0)]
	TooFarInFuture(B::Hash),
	#[display(fmt = "Parent ({}) of {} unavailable. Cannot import", _0, _1)]
	ParentUnavailable(B::Hash, B::Hash),
	#[display(fmt = "Slot number must increase: parent slot: {}, this slot: {}", _0, _1)]
	SlotNumberMustIncrease(u64, u64),
	#[display(fmt = "Header {:?} has a bad seal", _0)]
	HeaderBadSeal(B::Hash),
	#[display(fmt = "Header {:?} is unsealed", _0)]
	HeaderUnsealed(B::Hash),
	#[display(fmt = "Slot author not found")]
	SlotAuthorNotFound,
	#[display(fmt = "Secondary slot assignments are disabled for the current epoch.")]
	SecondarySlotAssignmentsDisabled,
	#[display(fmt = "Bad signature on {:?}", _0)]
	BadSignature(B::Hash),
	#[display(fmt = "Invalid author: Expected secondary author: {:?}, got: {:?}.", _0, _1)]
	InvalidAuthor(AuthorityId, AuthorityId),
	#[display(fmt = "No secondary author expected.")]
	NoSecondaryAuthorExpected,
	#[display(fmt = "VRF verification of block by author {:?} failed: threshold {} exceeded", _0, _1)]
	VRFVerificationOfBlockFailed(AuthorityId, u128),
	#[display(fmt = "VRF verification failed: {:?}", _0)]
	VRFVerificationFailed(SignatureError),
	#[display(fmt = "Could not fetch parent header: {:?}", _0)]
	FetchParentHeader(sp_blockchain::Error),
	#[display(fmt = "Expected epoch change to happen at {:?}, s{}", _0, _1)]
	ExpectedEpochChange(B::Hash, u64),
	#[display(fmt = "Unexpected config change")]
	UnexpectedConfigChange,
	#[display(fmt = "Unexpected epoch change")]
	UnexpectedEpochChange,
	#[display(fmt = "Parent block of {} has no associated weight", _0)]
	ParentBlockNoAssociatedWeight(B::Hash),
	#[display(fmt = "Checking inherents failed: {}", _0)]
	CheckInherents(String),
	Client(sp_blockchain::Error),
	Runtime(sp_inherents::Error),
	ForkTree(Box<fork_tree::Error<sp_blockchain::Error>>),
}

impl<B: BlockT> std::convert::From<Error<B>> for String {
	fn from(error: Error<B>) -> String {
		error.to_string()
	}
}

fn babe_err<B: BlockT>(error: Error<B>) -> Error<B> {
	debug!(target: "babe", "{}", error);
	error
}

/// Intermediate value passed to block importer.
pub struct BabeIntermediate<B: BlockT> {
	/// The epoch descriptor.
	pub epoch_descriptor: ViableEpochDescriptor<B::Hash, NumberFor<B>, Epoch>,
}

/// Intermediate key for Babe engine.
pub static INTERMEDIATE_KEY: &[u8] = b"babe1";

/// A slot duration. Create with `get_or_compute`.
// FIXME: Once Rust has higher-kinded types, the duplication between this
// and `super::babe::Config` can be eliminated.
// https://github.com/paritytech/substrate/issues/2434
#[derive(Clone)]
pub struct Config(sc_consensus_slots::SlotDuration<BabeGenesisConfiguration>);

impl Config {
	/// Either fetch the slot duration from disk or compute it from the genesis
	/// state.
	pub fn get_or_compute<B: BlockT, C>(client: &C) -> ClientResult<Self> where
		C: AuxStore + ProvideRuntimeApi<B>, C::Api: BabeApi<B, Error = sp_blockchain::Error>,
	{
		trace!(target: "babe", "Getting slot duration");
		match sc_consensus_slots::SlotDuration::get_or_compute(client, |a, b| a.configuration(b)).map(Self) {
			Ok(s) => Ok(s),
			Err(s) => {
				warn!(target: "babe", "Failed to get slot duration");
				Err(s)
			}
		}
	}
}

impl std::ops::Deref for Config {
	type Target = BabeGenesisConfiguration;

	fn deref(&self) -> &BabeGenesisConfiguration {
		&*self.0
	}
}

/// Parameters for BABE.
pub struct BabeParams<B: BlockT, C, E, I, SO, SC, CAW> {
	/// The keystore that manages the keys of the node.
	pub keystore: KeyStorePtr,

	/// The client to use
	pub client: Arc<C>,

	/// The SelectChain Strategy
	pub select_chain: SC,

	/// The environment we are producing blocks for.
	pub env: E,

	/// The underlying block-import object to supply our produced blocks to.
	/// This must be a `BabeBlockImport` or a wrapper of it, otherwise
	/// critical consensus logic will be omitted.
	pub block_import: I,

	/// A sync oracle
	pub sync_oracle: SO,

	/// Providers for inherent data.
	pub inherent_data_providers: InherentDataProviders,

	/// Force authoring of blocks even if we are offline
	pub force_authoring: bool,

	/// The source of timestamps for relative slots
	pub babe_link: BabeLink<B>,

	/// Checks if the current native implementation can author with a runtime at a given block.
	pub can_author_with: CAW,
}

/// Start the babe worker.
pub fn start_babe<B, C, SC, E, I, SO, CAW, Error>(BabeParams {
	keystore,
	client,
	select_chain,
	env,
	block_import,
	sync_oracle,
	inherent_data_providers,
	force_authoring,
	babe_link,
	can_author_with,
}: BabeParams<B, C, E, I, SO, SC, CAW>) -> Result<
	impl futures::Future<Output=()>,
	sp_consensus::Error,
> where
	B: BlockT,
	C: ProvideRuntimeApi<B> + ProvideCache<B> + ProvideUncles<B> + BlockchainEvents<B>
		+ HeaderBackend<B> + HeaderMetadata<B, Error = ClientError> + Send + Sync + 'static,
	C::Api: BabeApi<B>,
	SC: SelectChain<B> + 'static,
	E: Environment<B, Error = Error> + Send + Sync,
	E::Proposer: Proposer<B, Error = Error, Transaction = sp_api::TransactionFor<C, B>>,
	I: BlockImport<B, Error = ConsensusError, Transaction = sp_api::TransactionFor<C, B>> + Send
		+ Sync + 'static,
	Error: std::error::Error + Send + From<ConsensusError> + From<I::Error> + 'static,
	SO: SyncOracle + Send + Sync + Clone,
	CAW: CanAuthorWith<B> + Send,
{
	let config = babe_link.config;
	let worker = BabeWorker {
		client: client.clone(),
		block_import: Arc::new(Mutex::new(block_import)),
		env,
		sync_oracle: sync_oracle.clone(),
		force_authoring,
		keystore,
		epoch_changes: babe_link.epoch_changes.clone(),
		config: config.clone(),
	};

	register_babe_inherent_data_provider(&inherent_data_providers, config.slot_duration())?;
	sc_consensus_uncles::register_uncles_inherent_data_provider(
		client.clone(),
		select_chain.clone(),
		&inherent_data_providers,
	)?;

	info!(target: "babe", "👶 Starting BABE Authorship worker");
	Ok(sc_consensus_slots::start_slot_worker(
		config.0,
		select_chain,
		worker,
		sync_oracle,
		inherent_data_providers,
		babe_link.time_source,
		can_author_with,
	))
}

struct BabeWorker<B: BlockT, C, E, I, SO> {
	client: Arc<C>,
	block_import: Arc<Mutex<I>>,
	env: E,
	sync_oracle: SO,
	force_authoring: bool,
	keystore: KeyStorePtr,
	epoch_changes: SharedEpochChanges<B, Epoch>,
	config: Config,
}

impl<B, C, E, I, Error, SO> sc_consensus_slots::SimpleSlotWorker<B> for BabeWorker<B, C, E, I, SO> where
	B: BlockT,
	C: ProvideRuntimeApi<B> +
		ProvideCache<B> +
		HeaderBackend<B> +
		HeaderMetadata<B, Error = ClientError>,
	C::Api: BabeApi<B>,
	E: Environment<B, Error = Error>,
	E::Proposer: Proposer<B, Error = Error, Transaction = sp_api::TransactionFor<C, B>>,
	I: BlockImport<B, Transaction = sp_api::TransactionFor<C, B>> + Send + Sync + 'static,
	SO: SyncOracle + Send + Clone,
	Error: std::error::Error + Send + From<ConsensusError> + From<I::Error> + 'static,
{
	type EpochData = ViableEpochDescriptor<B::Hash, NumberFor<B>, Epoch>;
	type Claim = (PreDigest, AuthorityPair);
	type SyncOracle = SO;
	type CreateProposer = Pin<Box<
		dyn Future<Output = Result<E::Proposer, sp_consensus::Error>> + Send + 'static
	>>;
	type Proposer = E::Proposer;
	type BlockImport = I;

	fn logging_target(&self) -> &'static str {
		"babe"
	}

	fn block_import(&self) -> Arc<Mutex<Self::BlockImport>> {
		self.block_import.clone()
	}

	fn epoch_data(
		&self,
		parent: &B::Header,
		slot_number: u64,
	) -> Result<Self::EpochData, ConsensusError> {
		self.epoch_changes.lock().epoch_descriptor_for_child_of(
			descendent_query(&*self.client),
			&parent.hash(),
			parent.number().clone(),
			slot_number,
		)
			.map_err(|e| ConsensusError::ChainLookup(format!("{:?}", e)))?
			.ok_or(sp_consensus::Error::InvalidAuthoritiesSet)
	}

	fn authorities_len(&self, epoch_descriptor: &Self::EpochData) -> Option<usize> {
		self.epoch_changes.lock()
			.viable_epoch(&epoch_descriptor, |slot| Epoch::genesis(&self.config, slot))
			.map(|epoch| epoch.as_ref().authorities.len())
	}

	fn claim_slot(
		&self,
		_parent_header: &B::Header,
		slot_number: SlotNumber,
		epoch_descriptor: &ViableEpochDescriptor<B::Hash, NumberFor<B>, Epoch>,
	) -> Option<Self::Claim> {
		debug!(target: "babe", "Attempting to claim slot {}", slot_number);
		let s = authorship::claim_slot(
			slot_number,
			self.epoch_changes.lock().viable_epoch(
				&epoch_descriptor,
				|slot| Epoch::genesis(&self.config, slot)
			)?.as_ref(),
			&self.keystore,
		);

		if let Some(_) = s {
			debug!(target: "babe", "Claimed slot {}", slot_number);
		}

		s
	}

	fn pre_digest_data(
		&self,
		_slot_number: u64,
		claim: &Self::Claim,
	) -> Vec<sp_runtime::DigestItem<B::Hash>> {
		vec![
			<DigestItemFor<B> as CompatibleDigestItem>::babe_pre_digest(claim.0.clone()),
		]
	}

	fn block_import_params(&self) -> Box<dyn Fn(
		B::Header,
		&B::Hash,
		Vec<B::Extrinsic>,
		StorageChanges<I::Transaction, B>,
		Self::Claim,
		Self::EpochData,
	) -> sp_consensus::BlockImportParams<B, I::Transaction> + Send> {
		Box::new(|header, header_hash, body, storage_changes, (_, pair), epoch_descriptor| {
			// sign the pre-sealed hash of the block and then
			// add it to a digest item.
			let signature = pair.sign(header_hash.as_ref());
			let digest_item = <DigestItemFor<B> as CompatibleDigestItem>::babe_seal(signature);

			let mut import_block = BlockImportParams::new(BlockOrigin::Own, header);
			import_block.post_digests.push(digest_item);
			import_block.body = Some(body);
			import_block.storage_changes = Some(storage_changes);
			import_block.intermediates.insert(
				Cow::from(INTERMEDIATE_KEY),
				Box::new(BabeIntermediate::<B> { epoch_descriptor }) as Box<dyn Any>,
			);

			import_block
		})
	}

	fn force_authoring(&self) -> bool {
		self.force_authoring
	}

	fn sync_oracle(&mut self) -> &mut Self::SyncOracle {
		&mut self.sync_oracle
	}

	fn proposer(&mut self, block: &B::Header) -> Self::CreateProposer {
		Box::pin(self.env.init(block).map_err(|e| {
			sp_consensus::Error::ClientImport(format!("{:?}", e))
		}))
	}

	fn proposing_remaining_duration(
		&self,
		head: &B::Header,
		slot_info: &SlotInfo
	) -> Option<std::time::Duration> {
		// never give more than 2^this times the lenience.
		const BACKOFF_CAP: u64 = 8;

		// how many slots it takes before we double the lenience.
		const BACKOFF_STEP: u64 = 2;

		let slot_remaining = self.slot_remaining_duration(slot_info);
		let parent_slot = match find_pre_digest::<B>(head) {
			Err(_) => return Some(slot_remaining),
			Ok(d) => d.slot_number(),
		};

		// we allow a lenience of the number of slots since the head of the
		// chain was produced, minus 1 (since there is always a difference of at least 1)
		//
		// exponential back-off.
		// in normal cases we only attempt to issue blocks up to the end of the slot.
		// when the chain has been stalled for a few slots, we give more lenience.
		let slot_lenience = slot_info.number.saturating_sub(parent_slot + 1);

		let slot_lenience = std::cmp::min(slot_lenience, BACKOFF_CAP);
		let slot_duration = slot_info.duration << (slot_lenience / BACKOFF_STEP);

		if slot_lenience >= 1 {
			debug!(target: "babe", "No block for {} slots. Applying 2^({}/{}) lenience",
				slot_lenience, slot_lenience, BACKOFF_STEP);
		}

		let slot_lenience = Duration::from_secs(slot_duration);
		Some(slot_lenience + slot_remaining)
	}
}

impl<B, C, E, I, Error, SO> SlotWorker<B> for BabeWorker<B, C, E, I, SO> where
	B: BlockT,
	C: ProvideRuntimeApi<B> +
		ProvideCache<B> +
		HeaderBackend<B> +
		HeaderMetadata<B, Error = ClientError> + Send + Sync,
	C::Api: BabeApi<B>,
	E: Environment<B, Error = Error> + Send + Sync,
	E::Proposer: Proposer<B, Error = Error, Transaction = sp_api::TransactionFor<C, B>>,
	I: BlockImport<B, Transaction = sp_api::TransactionFor<C, B>> + Send + Sync + 'static,
	SO: SyncOracle + Send + Sync + Clone,
	Error: std::error::Error + Send + From<sp_consensus::Error> + From<I::Error> + 'static,
{
	type OnSlot = Pin<Box<dyn Future<Output = Result<(), sp_consensus::Error>> + Send>>;

	fn on_slot(&mut self, chain_head: B::Header, slot_info: SlotInfo) -> Self::OnSlot {
		<Self as sc_consensus_slots::SimpleSlotWorker<B>>::on_slot(self, chain_head, slot_info)
	}
}

/// Extract the BABE pre digest from the given header. Pre-runtime digests are
/// mandatory, the function will return `Err` if none is found.
fn find_pre_digest<B: BlockT>(header: &B::Header) -> Result<PreDigest, Error<B>>
{
	// genesis block doesn't contain a pre digest so let's generate a
	// dummy one to not break any invariants in the rest of the code
	if header.number().is_zero() {
		return Ok(PreDigest::Secondary(SecondaryPreDigest {
			slot_number: 0,
			authority_index: 0,
		}));
	}

	let mut pre_digest: Option<_> = None;
	for log in header.digest().logs() {
		trace!(target: "babe", "Checking log {:?}, looking for pre runtime digest", log);
		match (log.as_babe_pre_digest(), pre_digest.is_some()) {
			(Some(_), true) => return Err(babe_err(Error::MultiplePreRuntimeDigests)),
			(None, _) => trace!(target: "babe", "Ignoring digest not meant for us"),
			(s, false) => pre_digest = s,
		}
	}
	pre_digest.ok_or_else(|| babe_err(Error::NoPreRuntimeDigest))
}

/// Extract the BABE epoch change digest from the given header, if it exists.
fn find_next_epoch_digest<B: BlockT>(header: &B::Header)
	-> Result<Option<NextEpochDescriptor>, Error<B>>
	where DigestItemFor<B>: CompatibleDigestItem,
{
	let mut epoch_digest: Option<_> = None;
	for log in header.digest().logs() {
		trace!(target: "babe", "Checking log {:?}, looking for epoch change digest.", log);
		let log = log.try_to::<ConsensusLog>(OpaqueDigestItemId::Consensus(&BABE_ENGINE_ID));
		match (log, epoch_digest.is_some()) {
			(Some(ConsensusLog::NextEpochData(_)), true) => return Err(babe_err(Error::MultipleEpochChangeDigests)),
			(Some(ConsensusLog::NextEpochData(epoch)), false) => epoch_digest = Some(epoch),
			_ => trace!(target: "babe", "Ignoring digest not meant for us"),
		}
	}

	Ok(epoch_digest)
}

/// Extract the BABE config change digest from the given header, if it exists.
fn find_next_config_digest<B: BlockT>(header: &B::Header)
	-> Result<Option<NextConfigDescriptor>, Error<B>>
	where DigestItemFor<B>: CompatibleDigestItem,
{
	let mut config_digest: Option<_> = None;
	for log in header.digest().logs() {
		trace!(target: "babe", "Checking log {:?}, looking for epoch change digest.", log);
		let log = log.try_to::<ConsensusLog>(OpaqueDigestItemId::Consensus(&BABE_ENGINE_ID));
		match (log, config_digest.is_some()) {
			(Some(ConsensusLog::NextConfigData(_)), true) => return Err(babe_err(Error::MultipleConfigChangeDigests)),
			(Some(ConsensusLog::NextConfigData(config)), false) => config_digest = Some(config),
			_ => trace!(target: "babe", "Ignoring digest not meant for us"),
		}
	}

	Ok(config_digest)
}

#[derive(Default, Clone)]
struct TimeSource(Arc<Mutex<(Option<Duration>, Vec<(Instant, u64)>)>>);

impl SlotCompatible for TimeSource {
	fn extract_timestamp_and_slot(
		&self,
		data: &InherentData,
	) -> Result<(TimestampInherent, u64, std::time::Duration), sp_consensus::Error> {
		trace!(target: "babe", "extract timestamp");
		data.timestamp_inherent_data()
			.and_then(|t| data.babe_inherent_data().map(|a| (t, a)))
			.map_err(Into::into)
			.map_err(sp_consensus::Error::InherentData)
			.map(|(x, y)| (x, y, self.0.lock().0.take().unwrap_or_default()))
	}
}

/// State that must be shared between the import queue and the authoring logic.
#[derive(Clone)]
pub struct BabeLink<Block: BlockT> {
	time_source: TimeSource,
	epoch_changes: SharedEpochChanges<Block, Epoch>,
	config: Config,
}

impl<Block: BlockT> BabeLink<Block> {
	/// Get the epoch changes of this link.
	pub fn epoch_changes(&self) -> &SharedEpochChanges<Block, Epoch> {
		&self.epoch_changes
	}

	/// Get the config of this link.
	pub fn config(&self) -> &Config {
		&self.config
	}
}

/// A verifier for Babe blocks.
pub struct BabeVerifier<Block: BlockT, Client> {
	client: Arc<Client>,
	inherent_data_providers: sp_inherents::InherentDataProviders,
	config: Config,
	epoch_changes: SharedEpochChanges<Block, Epoch>,
	time_source: TimeSource,
}

impl<Block, Client> BabeVerifier<Block, Client>
	where
		Block: BlockT,
		Client: HeaderBackend<Block> + HeaderMetadata<Block> + ProvideRuntimeApi<Block>,
		Client::Api: BlockBuilderApi<Block, Error = sp_blockchain::Error>,
{
	fn check_inherents(
		&self,
		block: Block,
		block_id: BlockId<Block>,
		inherent_data: InherentData,
	) -> Result<(), Error<Block>>
	{
		let inherent_res = self.client.runtime_api().check_inherents(
			&block_id,
			block,
			inherent_data,
		).map_err(Error::Client)?;

		if !inherent_res.ok() {
			inherent_res
				.into_errors()
				.try_for_each(|(i, e)| {
					Err(Error::CheckInherents(self.inherent_data_providers.error_to_string(&i, &e)))
				})
		} else {
			Ok(())
		}
	}
}

impl<Block, Client> Verifier<Block> for BabeVerifier<Block, Client> where
	Block: BlockT,
	Client: HeaderMetadata<Block, Error = sp_blockchain::Error> + HeaderBackend<Block> + ProvideRuntimeApi<Block>
	+ Send + Sync + AuxStore + ProvideCache<Block>,
	Client::Api: BlockBuilderApi<Block, Error = sp_blockchain::Error> + BabeApi<Block, Error = sp_blockchain::Error>,
{
	fn verify(
		&mut self,
		origin: BlockOrigin,
		header: Block::Header,
		justification: Option<Justification>,
		mut body: Option<Vec<Block::Extrinsic>>,
	) -> Result<(BlockImportParams<Block, ()>, Option<Vec<(CacheKeyId, Vec<u8>)>>), String> {
		trace!(
			target: "babe",
			"Verifying origin: {:?} header: {:?} justification: {:?} body: {:?}",
			origin,
			header,
			justification,
			body,
		);

		debug!(target: "babe", "We have {:?} logs in this header", header.digest().logs().len());
		let mut inherent_data = self
			.inherent_data_providers
			.create_inherent_data()
			.map_err(Error::<Block>::Runtime)?;

		let (_, slot_now, _) = self.time_source.extract_timestamp_and_slot(&inherent_data)
			.map_err(Error::<Block>::Extraction)?;

		let hash = header.hash();
		let parent_hash = *header.parent_hash();

		let parent_header_metadata = self.client.header_metadata(parent_hash)
			.map_err(Error::<Block>::FetchParentHeader)?;

		let pre_digest = find_pre_digest::<Block>(&header)?;
		let epoch_changes = self.epoch_changes.lock();
		let epoch_descriptor = epoch_changes.epoch_descriptor_for_child_of(
			descendent_query(&*self.client),
			&parent_hash,
			parent_header_metadata.number,
			pre_digest.slot_number(),
		)
			.map_err(|e| Error::<Block>::ForkTree(Box::new(e)))?
			.ok_or_else(|| Error::<Block>::FetchEpoch(parent_hash))?;
		let viable_epoch = epoch_changes.viable_epoch(
			&epoch_descriptor,
			|slot| Epoch::genesis(&self.config, slot)
		).ok_or_else(|| Error::<Block>::FetchEpoch(parent_hash))?;

		// We add one to the current slot to allow for some small drift.
		// FIXME #1019 in the future, alter this queue to allow deferring of headers
		let v_params = verification::VerificationParams {
			header: header.clone(),
			pre_digest: Some(pre_digest.clone()),
			slot_now: slot_now + 1,
			epoch: viable_epoch.as_ref(),
		};

		match verification::check_header::<Block>(v_params)? {
			CheckedHeader::Checked(pre_header, verified_info) => {
				let babe_pre_digest = verified_info.pre_digest.as_babe_pre_digest()
					.expect("check_header always returns a pre-digest digest item; qed");

				let slot_number = babe_pre_digest.slot_number();

				let author = verified_info.author;

				// the header is valid but let's check if there was something else already
				// proposed at the same slot by the given author
				if let Some(equivocation_proof) = check_equivocation(
					&*self.client,
					slot_now,
					babe_pre_digest.slot_number(),
					&header,
					&author,
				).map_err(|e| e.to_string())? {
					info!(
						"Slot author {:?} is equivocating at slot {} with headers {:?} and {:?}",
						author,
						babe_pre_digest.slot_number(),
						equivocation_proof.fst_header().hash(),
						equivocation_proof.snd_header().hash(),
					);
				}

				// if the body is passed through, we need to use the runtime
				// to check that the internally-set timestamp in the inherents
				// actually matches the slot set in the seal.
				if let Some(inner_body) = body.take() {
					inherent_data.babe_replace_inherent_data(slot_number);
					let block = Block::new(pre_header.clone(), inner_body);

					self.check_inherents(
						block.clone(),
						BlockId::Hash(parent_hash),
						inherent_data,
					)?;

					let (_, inner_body) = block.deconstruct();
					body = Some(inner_body);
				}

				trace!(target: "babe", "Checked {:?}; importing.", pre_header);
				telemetry!(
					CONSENSUS_TRACE;
					"babe.checked_and_importing";
					"pre_header" => ?pre_header);

				let mut import_block = BlockImportParams::new(origin, pre_header);
				import_block.post_digests.push(verified_info.seal);
				import_block.body = body;
				import_block.justification = justification;
				import_block.intermediates.insert(
					Cow::from(INTERMEDIATE_KEY),
					Box::new(BabeIntermediate::<Block> { epoch_descriptor }) as Box<dyn Any>,
				);
				import_block.post_hash = Some(hash);

				Ok((import_block, Default::default()))
			}
			CheckedHeader::Deferred(a, b) => {
				debug!(target: "babe", "Checking {:?} failed; {:?}, {:?}.", hash, a, b);
				telemetry!(CONSENSUS_DEBUG; "babe.header_too_far_in_future";
					"hash" => ?hash, "a" => ?a, "b" => ?b
				);
				Err(Error::<Block>::TooFarInFuture(hash).into())
			}
		}
	}
}

/// The BABE import queue type.
pub type BabeImportQueue<B, Transaction> = BasicQueue<B, Transaction>;

/// Register the babe inherent data provider, if not registered already.
fn register_babe_inherent_data_provider(
	inherent_data_providers: &InherentDataProviders,
	slot_duration: u64,
) -> Result<(), sp_consensus::Error> {
	debug!(target: "babe", "Registering");
	if !inherent_data_providers.has_provider(&sp_consensus_babe::inherents::INHERENT_IDENTIFIER) {
		inherent_data_providers
			.register_provider(sp_consensus_babe::inherents::InherentDataProvider::new(slot_duration))
			.map_err(Into::into)
			.map_err(sp_consensus::Error::InherentData)
	} else {
		Ok(())
	}
}

/// A block-import handler for BABE.
///
/// This scans each imported block for epoch change signals. The signals are
/// tracked in a tree (of all forks), and the import logic validates all epoch
/// change transitions, i.e. whether a given epoch change is expected or whether
/// it is missing.
///
/// The epoch change tree should be pruned as blocks are finalized.
pub struct BabeBlockImport<Block: BlockT, Client, I> {
	inner: I,
	client: Arc<Client>,
	epoch_changes: SharedEpochChanges<Block, Epoch>,
	config: Config,
}

impl<Block: BlockT, I: Clone, Client> Clone for BabeBlockImport<Block, Client, I> {
	fn clone(&self) -> Self {
		BabeBlockImport {
			inner: self.inner.clone(),
			client: self.client.clone(),
			epoch_changes: self.epoch_changes.clone(),
			config: self.config.clone(),
		}
	}
}

impl<Block: BlockT, Client, I> BabeBlockImport<Block, Client, I> {
	fn new(
		client: Arc<Client>,
		epoch_changes: SharedEpochChanges<Block, Epoch>,
		block_import: I,
		config: Config,
	) -> Self {
		BabeBlockImport {
			client,
			inner: block_import,
			epoch_changes,
			config,
		}
	}
}

impl<Block, Client, Inner> BlockImport<Block> for BabeBlockImport<Block, Client, Inner> where
	Block: BlockT,
	Inner: BlockImport<Block, Transaction = sp_api::TransactionFor<Client, Block>> + Send + Sync,
	Inner::Error: Into<ConsensusError>,
	Client: HeaderBackend<Block> + HeaderMetadata<Block, Error = sp_blockchain::Error>
		+ AuxStore + ProvideRuntimeApi<Block> + ProvideCache<Block> + Send + Sync,
	Client::Api: BabeApi<Block> + ApiExt<Block>,
{
	type Error = ConsensusError;
	type Transaction = sp_api::TransactionFor<Client, Block>;

	fn import_block(
		&mut self,
		mut block: BlockImportParams<Block, Self::Transaction>,
		new_cache: HashMap<CacheKeyId, Vec<u8>>,
	) -> Result<ImportResult, Self::Error> {
		let hash = block.post_hash();
		let number = block.header.number().clone();

		// early exit if block already in chain, otherwise the check for
		// epoch changes will error when trying to re-import an epoch change
		match self.client.status(BlockId::Hash(hash)) {
			Ok(sp_blockchain::BlockStatus::InChain) => return Ok(ImportResult::AlreadyInChain),
			Ok(sp_blockchain::BlockStatus::Unknown) => {},
			Err(e) => return Err(ConsensusError::ClientImport(e.to_string())),
		}

		let pre_digest = find_pre_digest::<Block>(&block.header)
			.expect("valid babe headers must contain a predigest; \
					 header has been already verified; qed");
		let slot_number = pre_digest.slot_number();

		let parent_hash = *block.header.parent_hash();
		let parent_header = self.client.header(BlockId::Hash(parent_hash))
			.map_err(|e| ConsensusError::ChainLookup(e.to_string()))?
			.ok_or_else(|| ConsensusError::ChainLookup(babe_err(
				Error::<Block>::ParentUnavailable(parent_hash, hash)
			).into()))?;

		let parent_slot = find_pre_digest::<Block>(&parent_header)
			.map(|d| d.slot_number())
			.expect("parent is non-genesis; valid BABE headers contain a pre-digest; \
					header has already been verified; qed");

		// make sure that slot number is strictly increasing
		if slot_number <= parent_slot {
			return Err(
				ConsensusError::ClientImport(babe_err(
					Error::<Block>::SlotNumberMustIncrease(parent_slot, slot_number)
				).into())
			);
		}

		let mut epoch_changes = self.epoch_changes.lock();

		// check if there's any epoch change expected to happen at this slot.
		// `epoch` is the epoch to verify the block under, and `first_in_epoch` is true
		// if this is the first block in its chain for that epoch.
		//
		// also provides the total weight of the chain, including the imported block.
		let (epoch_descriptor, first_in_epoch, parent_weight) = {
			let parent_weight = if *parent_header.number() == Zero::zero() {
				0
			} else {
				aux_schema::load_block_weight(&*self.client, parent_hash)
					.map_err(|e| ConsensusError::ClientImport(e.to_string()))?
					.ok_or_else(|| ConsensusError::ClientImport(
						babe_err(Error::<Block>::ParentBlockNoAssociatedWeight(hash)).into()
					))?
			};

			let intermediate = block.take_intermediate::<BabeIntermediate<Block>>(
				INTERMEDIATE_KEY
			)?;

			let epoch_descriptor = intermediate.epoch_descriptor;
			let first_in_epoch = parent_slot < epoch_descriptor.start_slot();
			(epoch_descriptor, first_in_epoch, parent_weight)
		};

		let total_weight = parent_weight + pre_digest.added_weight();

		// search for this all the time so we can reject unexpected announcements.
		let next_epoch_digest = find_next_epoch_digest::<Block>(&block.header)
			.map_err(|e| ConsensusError::ClientImport(e.to_string()))?;
		let next_config_digest = find_next_config_digest::<Block>(&block.header)
			.map_err(|e| ConsensusError::ClientImport(e.to_string()))?;

		match (first_in_epoch, next_epoch_digest.is_some(), next_config_digest.is_some()) {
			(true, true, _) => {},
			(false, false, false) => {},
			(false, false, true) => {
				return Err(
					ConsensusError::ClientImport(
						babe_err(Error::<Block>::UnexpectedConfigChange).into(),
					)
				)
			},
			(true, false, _) => {
				return Err(
					ConsensusError::ClientImport(
						babe_err(Error::<Block>::ExpectedEpochChange(hash, slot_number)).into(),
					)
				)
			},
			(false, true, _) => {
				return Err(
					ConsensusError::ClientImport(
						babe_err(Error::<Block>::UnexpectedEpochChange).into(),
					)
				)
			},
		}

		// if there's a pending epoch we'll save the previous epoch changes here
		// this way we can revert it if there's any error
		let mut old_epoch_changes = None;

		let info = self.client.info();

		if let Some(next_epoch_descriptor) = next_epoch_digest {
			old_epoch_changes = Some(epoch_changes.clone());

			let viable_epoch = epoch_changes.viable_epoch(
				&epoch_descriptor,
				|slot| Epoch::genesis(&self.config, slot)
			).ok_or_else(|| {
				ConsensusError::ClientImport(Error::<Block>::FetchEpoch(parent_hash).into())
			})?;

<<<<<<< HEAD
			let epoch_config = next_config_digest.unwrap_or_else(
				|| viable_epoch.as_ref().config.clone()
			);

			babe_info!("👶 New epoch {} launching at block {} (block slot {} >= start slot {}).",
					   viable_epoch.as_ref().epoch_index,
					   hash,
					   slot_number,
					   viable_epoch.as_ref().start_slot);
=======
			// restrict info logging during initial sync to avoid spam
			let log_level = if block.origin == BlockOrigin::NetworkInitialSync {
				log::Level::Debug
			} else {
				log::Level::Info
			};

			log!(target: "babe",
				log_level, 
				"👶 New epoch {} launching at block {} (block slot {} >= start slot {}).",
				viable_epoch.as_ref().epoch_index,
				hash,
				slot_number,
				viable_epoch.as_ref().start_slot,
			);
>>>>>>> 8c185804

			let next_epoch = viable_epoch.increment((next_epoch_descriptor, epoch_config));

			log!(target: "babe",
				log_level,
				"👶 Next epoch starts at slot {}",
				next_epoch.as_ref().start_slot,
			);

			// prune the tree of epochs not part of the finalized chain or
			// that are not live anymore, and then track the given epoch change
			// in the tree.
			// NOTE: it is important that these operations are done in this
			// order, otherwise if pruning after import the `is_descendent_of`
			// used by pruning may not know about the block that is being
			// imported.
			let prune_and_import = || {
				prune_finalized(
					self.client.clone(),
					&mut epoch_changes,
				)?;

				epoch_changes.import(
					descendent_query(&*self.client),
					hash,
					number,
					*block.header.parent_hash(),
					next_epoch,
				).map_err(|e| ConsensusError::ClientImport(format!("{:?}", e)))?;

				Ok(())
			};

			if let Err(e) = prune_and_import() {
				debug!(target: "babe", "Failed to launch next epoch: {:?}", e);
				*epoch_changes = old_epoch_changes.expect("set `Some` above and not taken; qed");
				return Err(e);
			}

			crate::aux_schema::write_epoch_changes::<Block, _, _>(
				&*epoch_changes,
				|insert| block.auxiliary.extend(
					insert.iter().map(|(k, v)| (k.to_vec(), Some(v.to_vec())))
				)
			);
		}

		aux_schema::write_block_weight(
			hash,
			&total_weight,
			|values| block.auxiliary.extend(
				values.iter().map(|(k, v)| (k.to_vec(), Some(v.to_vec())))
			),
		);

		// The fork choice rule is that we pick the heaviest chain (i.e.
		// more primary blocks), if there's a tie we go with the longest
		// chain.
		block.fork_choice = {
			let (last_best, last_best_number) = (info.best_hash, info.best_number);

			let last_best_weight = if &last_best == block.header.parent_hash() {
				// the parent=genesis case is already covered for loading parent weight,
				// so we don't need to cover again here.
				parent_weight
			} else {
				aux_schema::load_block_weight(&*self.client, last_best)
					.map_err(|e| ConsensusError::ChainLookup(format!("{:?}", e)))?
					.ok_or_else(
						|| ConsensusError::ChainLookup(format!("No block weight for parent header."))
					)?
			};

			Some(ForkChoiceStrategy::Custom(if total_weight > last_best_weight {
				true
			} else if total_weight == last_best_weight {
				number > last_best_number
			} else {
				false
			}))
		};

		let import_result = self.inner.import_block(block, new_cache);

		// revert to the original epoch changes in case there's an error
		// importing the block
		if let Err(_) = import_result {
			if let Some(old_epoch_changes) = old_epoch_changes {
				*epoch_changes = old_epoch_changes;
			}
		}

		import_result.map_err(Into::into)
	}

	fn check_block(
		&mut self,
		block: BlockCheckParams<Block>,
	) -> Result<ImportResult, Self::Error> {
		self.inner.check_block(block).map_err(Into::into)
	}
}

/// Gets the best finalized block and its slot, and prunes the given epoch tree.
fn prune_finalized<Block, Client>(
	client: Arc<Client>,
	epoch_changes: &mut EpochChangesFor<Block, Epoch>,
) -> Result<(), ConsensusError> where
	Block: BlockT,
	Client: HeaderBackend<Block> + HeaderMetadata<Block, Error = sp_blockchain::Error>,
{
	let info = client.info();

	let finalized_slot = {
		let finalized_header = client.header(BlockId::Hash(info.finalized_hash))
			.map_err(|e| ConsensusError::ClientImport(format!("{:?}", e)))?
			.expect("best finalized hash was given by client; \
				 finalized headers must exist in db; qed");

		find_pre_digest::<Block>(&finalized_header)
			.expect("finalized header must be valid; \
					 valid blocks have a pre-digest; qed")
			.slot_number()
	};

	epoch_changes.prune_finalized(
		descendent_query(&*client),
		&info.finalized_hash,
		info.finalized_number,
		finalized_slot,
	).map_err(|e| ConsensusError::ClientImport(format!("{:?}", e)))?;

	Ok(())
}

/// Produce a BABE block-import object to be used later on in the construction of
/// an import-queue.
///
/// Also returns a link object used to correctly instantiate the import queue
/// and background worker.
pub fn block_import<Client, Block: BlockT, I>(
	config: Config,
	wrapped_block_import: I,
	client: Arc<Client>,
) -> ClientResult<(BabeBlockImport<Block, Client, I>, BabeLink<Block>)> where
	Client: AuxStore + HeaderBackend<Block> + HeaderMetadata<Block, Error = sp_blockchain::Error>,
{
	let epoch_changes = aux_schema::load_epoch_changes::<Block, _>(&*client)?;
	let link = BabeLink {
		epoch_changes: epoch_changes.clone(),
		time_source: Default::default(),
		config: config.clone(),
	};

	// NOTE: this isn't entirely necessary, but since we didn't use to prune the
	// epoch tree it is useful as a migration, so that nodes prune long trees on
	// startup rather than waiting until importing the next epoch change block.
	prune_finalized(
		client.clone(),
		&mut epoch_changes.lock(),
	)?;

	let import = BabeBlockImport::new(
		client,
		epoch_changes,
		wrapped_block_import,
		config,
	);

	Ok((import, link))
}

/// Start an import queue for the BABE consensus algorithm.
///
/// This method returns the import queue, some data that needs to be passed to the block authoring
/// logic (`BabeLink`), and a future that must be run to
/// completion and is responsible for listening to finality notifications and
/// pruning the epoch changes tree.
///
/// The block import object provided must be the `BabeBlockImport` or a wrapper
/// of it, otherwise crucial import logic will be omitted.
pub fn import_queue<Block: BlockT, Client, Inner>(
	babe_link: BabeLink<Block>,
	block_import: Inner,
	justification_import: Option<BoxJustificationImport<Block>>,
	finality_proof_import: Option<BoxFinalityProofImport<Block>>,
	client: Arc<Client>,
	inherent_data_providers: InherentDataProviders,
) -> ClientResult<BabeImportQueue<Block, sp_api::TransactionFor<Client, Block>>> where
	Inner: BlockImport<Block, Error = ConsensusError, Transaction = sp_api::TransactionFor<Client, Block>>
		+ Send + Sync + 'static,
	Client: ProvideRuntimeApi<Block> + ProvideCache<Block> + Send + Sync + AuxStore + 'static,
	Client: HeaderBackend<Block> + HeaderMetadata<Block, Error = sp_blockchain::Error>,
	Client::Api: BlockBuilderApi<Block> + BabeApi<Block> + ApiExt<Block, Error = sp_blockchain::Error>,
{
	register_babe_inherent_data_provider(&inherent_data_providers, babe_link.config.slot_duration)?;

	let verifier = BabeVerifier {
		client: client.clone(),
		inherent_data_providers,
		config: babe_link.config,
		epoch_changes: babe_link.epoch_changes,
		time_source: babe_link.time_source,
	};

	Ok(BasicQueue::new(
		verifier,
		Box::new(block_import),
		justification_import,
		finality_proof_import,
	))
}

/// BABE test helpers. Utility methods for manually authoring blocks.
#[cfg(feature = "test-helpers")]
pub mod test_helpers {
	use super::*;

	/// Try to claim the given slot and return a `BabePreDigest` if
	/// successful.
	pub fn claim_slot<B, C>(
		slot_number: u64,
		parent: &B::Header,
		client: &C,
		keystore: &KeyStorePtr,
		link: &BabeLink<B>,
	) -> Option<PreDigest> where
		B: BlockT,
		C: ProvideRuntimeApi<B> +
			ProvideCache<B> +
			HeaderBackend<B> +
			HeaderMetadata<B, Error = ClientError>,
		C::Api: BabeApi<B>,
	{
		let epoch_changes = link.epoch_changes.lock();
		let epoch = epoch_changes.epoch_data_for_child_of(
			descendent_query(client),
			&parent.hash(),
			parent.number().clone(),
			slot_number,
			|slot| Epoch::genesis(&link.config, slot),
		).unwrap().unwrap();

		authorship::claim_slot(
			slot_number,
			&epoch,
			keystore,
		).map(|(digest, _)| digest)
	}
}<|MERGE_RESOLUTION|>--- conflicted
+++ resolved
@@ -1050,17 +1050,10 @@
 				ConsensusError::ClientImport(Error::<Block>::FetchEpoch(parent_hash).into())
 			})?;
 
-<<<<<<< HEAD
-			let epoch_config = next_config_digest.unwrap_or_else(
+      let epoch_config = next_config_digest.unwrap_or_else(
 				|| viable_epoch.as_ref().config.clone()
 			);
-
-			babe_info!("👶 New epoch {} launching at block {} (block slot {} >= start slot {}).",
-					   viable_epoch.as_ref().epoch_index,
-					   hash,
-					   slot_number,
-					   viable_epoch.as_ref().start_slot);
-=======
+      
 			// restrict info logging during initial sync to avoid spam
 			let log_level = if block.origin == BlockOrigin::NetworkInitialSync {
 				log::Level::Debug
@@ -1076,7 +1069,6 @@
 				slot_number,
 				viable_epoch.as_ref().start_slot,
 			);
->>>>>>> 8c185804
 
 			let next_epoch = viable_epoch.increment((next_epoch_descriptor, epoch_config));
 
