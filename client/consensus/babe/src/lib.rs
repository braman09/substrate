--- conflicted
+++ resolved
@@ -69,13 +69,8 @@
 	AuthorityId, AuthorityPair, AuthoritySignature,
 	BabeAuthorityWeight, VRF_OUTPUT_LENGTH,
 	digests::{
-<<<<<<< HEAD
-		CompatibleDigestItem, NextEpochDescriptor, PreDigest, PrimaryPreDigest,
-		SecondaryPlainPreDigest,
-=======
-		CompatibleDigestItem, NextEpochDescriptor, NextConfigDescriptor,
-		PreDigest, PrimaryPreDigest, SecondaryPreDigest,
->>>>>>> 60f4f803
+		CompatibleDigestItem, NextEpochDescriptor, NextConfigDescriptor, PreDigest,
+		PrimaryPreDigest, SecondaryPlainPreDigest,
 	},
 };
 pub use sp_consensus::SyncOracle;
@@ -1083,7 +1078,7 @@
 			let epoch_config = next_config_digest.unwrap_or_else(
 				|| viable_epoch.as_ref().config.clone()
 			);
-      
+
 			// restrict info logging during initial sync to avoid spam
 			let log_level = if block.origin == BlockOrigin::NetworkInitialSync {
 				log::Level::Debug
