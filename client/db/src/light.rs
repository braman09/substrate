// Copyright 2017-2020 Parity Technologies (UK) Ltd.
// This file is part of Substrate.

// Substrate is free software: you can redistribute it and/or modify
// it under the terms of the GNU General Public License as published by
// the Free Software Foundation, either version 3 of the License, or
// (at your option) any later version.

// Substrate is distributed in the hope that it will be useful,
// but WITHOUT ANY WARRANTY; without even the implied warranty of
// MERCHANTABILITY or FITNESS FOR A PARTICULAR PURPOSE.  See the
// GNU General Public License for more details.

// You should have received a copy of the GNU General Public License
// along with Substrate.  If not, see <http://www.gnu.org/licenses/>.

//! RocksDB-based light client blockchain storage.

use std::{sync::Arc, collections::HashMap};
use std::convert::TryInto;
use parking_lot::RwLock;

<<<<<<< HEAD
use kvdb::{KeyValueDB, DBTransaction};

use sc_client_api::{
	backend::{AuxStore, NewBlockState}, UsageInfo, cht,
	blockchain::{
		BlockStatus, Cache as BlockchainCache, Info as BlockchainInfo,
	},
	light::Storage as LightBlockchainStorage,
=======
use sc_client_api::{backend::{AuxStore, NewBlockState}, UsageInfo};
use sc_client::blockchain::{
	BlockStatus, Cache as BlockchainCache,Info as BlockchainInfo,
>>>>>>> 3ac409ba
};
use sp_blockchain::{
	CachedHeaderMetadata, HeaderMetadata, HeaderMetadataCache,
	Error as ClientError, Result as ClientResult,
	HeaderBackend as BlockchainHeaderBackend,
	well_known_cache_keys,
};
<<<<<<< HEAD
=======
use sp_database::{Database, Transaction};
use sc_client::light::blockchain::Storage as LightBlockchainStorage;
>>>>>>> 3ac409ba
use codec::{Decode, Encode};
use sp_runtime::generic::{DigestItem, BlockId};
use sp_runtime::traits::{Block as BlockT, Header as HeaderT, Zero, One, NumberFor, HashFor};
use crate::cache::{DbCacheSync, DbCache, ComplexBlockId, EntryType as CacheEntryType};
use crate::utils::{self, meta_keys, DatabaseType, Meta, read_db, block_id_to_lookup_key, read_meta};
use crate::{DatabaseSettings, FrozenForDuration, DbHash};
use log::{trace, warn, debug};

pub(crate) mod columns {
	pub const META: u32 = crate::utils::COLUMN_META;
	pub const KEY_LOOKUP: u32 = 1;
	pub const HEADER: u32 = 2;
	pub const CACHE: u32 = 3;
	pub const CHT: u32 = 4;
	pub const AUX: u32 = 5;
}

/// Prefix for headers CHT.
const HEADER_CHT_PREFIX: u8 = 0;
/// Prefix for changes tries roots CHT.
const CHANGES_TRIE_CHT_PREFIX: u8 = 1;

/// Light blockchain storage. Stores most recent headers + CHTs for older headers.
/// Locks order: meta, cache.
pub struct LightStorage<Block: BlockT> {
	db: Arc<dyn Database<DbHash>>,
	meta: RwLock<Meta<NumberFor<Block>, Block::Hash>>,
	cache: Arc<DbCacheSync<Block>>,
	header_metadata_cache: HeaderMetadataCache<Block>,

	#[cfg(not(target_os = "unknown"))]
	io_stats: FrozenForDuration<kvdb::IoStats>,
}

impl<Block: BlockT> LightStorage<Block> {
	/// Create new storage with given settings.
	pub fn new(config: DatabaseSettings) -> ClientResult<Self> {
		let db = crate::utils::open_database::<Block>(&config, DatabaseType::Light)?;
		Self::from_kvdb(db as Arc<_>)
	}

	/// Create new memory-backed `LightStorage` for tests.
	#[cfg(any(test, feature = "test-helpers"))]
	pub fn new_test() -> Self {
		let db = Arc::new(sp_database::MemDb::default());
		Self::from_kvdb(db as Arc<_>).expect("failed to create test-db")
	}

	fn from_kvdb(db: Arc<dyn Database<DbHash>>) -> ClientResult<Self> {
		let meta = read_meta::<Block>(&*db, columns::HEADER)?;
		let cache = DbCache::new(
			db.clone(),
			columns::KEY_LOOKUP,
			columns::HEADER,
			columns::CACHE,
			meta.genesis_hash,
			ComplexBlockId::new(meta.finalized_hash, meta.finalized_number),
		);

		Ok(LightStorage {
			db,
			meta: RwLock::new(meta),
			cache: Arc::new(DbCacheSync(RwLock::new(cache))),
			header_metadata_cache: HeaderMetadataCache::default(),
			#[cfg(not(target_os = "unknown"))]
			io_stats: FrozenForDuration::new(std::time::Duration::from_secs(1)),
		})
	}

	#[cfg(test)]
	pub(crate) fn cache(&self) -> &DbCacheSync<Block> {
		&self.cache
	}

	fn update_meta(
		&self,
		hash: Block::Hash,
		number: NumberFor<Block>,
		is_best: bool,
		is_finalized: bool,
	) {
		let mut meta = self.meta.write();

		if number.is_zero() {
			meta.genesis_hash = hash;
			meta.finalized_hash = hash;
		}

		if is_best {
			meta.best_number = number;
			meta.best_hash = hash;
		}

		if is_finalized {
			meta.finalized_number = number;
			meta.finalized_hash = hash;
		}
	}
}

impl<Block> BlockchainHeaderBackend<Block> for LightStorage<Block>
	where
		Block: BlockT,
{
	fn header(&self, id: BlockId<Block>) -> ClientResult<Option<Block::Header>> {
		utils::read_header(&*self.db, columns::KEY_LOOKUP, columns::HEADER, id)
	}

	fn info(&self) -> BlockchainInfo<Block> {
		let meta = self.meta.read();
		BlockchainInfo {
			best_hash: meta.best_hash,
			best_number: meta.best_number,
			genesis_hash: meta.genesis_hash,
			finalized_hash: meta.finalized_hash,
			finalized_number: meta.finalized_number,
			number_leaves: 1,
		}
	}

	fn status(&self, id: BlockId<Block>) -> ClientResult<BlockStatus> {
		let exists = match id {
			BlockId::Hash(_) => read_db(
				&*self.db,
				columns::KEY_LOOKUP,
				columns::HEADER,
				id
			)?.is_some(),
			BlockId::Number(n) => n <= self.meta.read().best_number,
		};
		match exists {
			true => Ok(BlockStatus::InChain),
			false => Ok(BlockStatus::Unknown),
		}
	}

	fn number(&self, hash: Block::Hash) -> ClientResult<Option<NumberFor<Block>>> {
		if let Some(lookup_key) = block_id_to_lookup_key::<Block>(&*self.db, columns::KEY_LOOKUP, BlockId::Hash(hash))? {
			let number = utils::lookup_key_to_number(&lookup_key)?;
			Ok(Some(number))
		} else {
			Ok(None)
		}
	}

	fn hash(&self, number: NumberFor<Block>) -> ClientResult<Option<Block::Hash>> {
		Ok(self.header(BlockId::Number(number))?.map(|header| header.hash().clone()))
	}
}

impl<Block: BlockT> HeaderMetadata<Block> for LightStorage<Block> {
	type Error = ClientError;

	fn header_metadata(&self, hash: Block::Hash) -> Result<CachedHeaderMetadata<Block>, Self::Error> {
		self.header_metadata_cache.header_metadata(hash).or_else(|_| {
			self.header(BlockId::hash(hash))?.map(|header| {
				let header_metadata = CachedHeaderMetadata::from(&header);
				self.header_metadata_cache.insert_header_metadata(
					header_metadata.hash,
					header_metadata.clone(),
				);
				header_metadata
			}).ok_or(ClientError::UnknownBlock(format!("header not found in db: {}", hash)))
		})
	}

	fn insert_header_metadata(&self, hash: Block::Hash, metadata: CachedHeaderMetadata<Block>) {
		self.header_metadata_cache.insert_header_metadata(hash, metadata)
	}

	fn remove_header_metadata(&self, hash: Block::Hash) {
		self.header_metadata_cache.remove_header_metadata(hash);
	}
}

impl<Block: BlockT> LightStorage<Block> {
	// Get block changes trie root, if available.
	fn changes_trie_root(&self, block: BlockId<Block>) -> ClientResult<Option<Block::Hash>> {
		self.header(block)
			.map(|header| header.and_then(|header|
				header.digest().log(DigestItem::as_changes_trie_root)
					.cloned()))
	}

	/// Handle setting head within a transaction. `route_to` should be the last
	/// block that existed in the database. `best_to` should be the best block
	/// to be set.
	///
	/// In the case where the new best block is a block to be imported, `route_to`
	/// should be the parent of `best_to`. In the case where we set an existing block
	/// to be best, `route_to` should equal to `best_to`.
	fn set_head_with_transaction(
		&self,
		transaction: &mut Transaction<DbHash>,
		route_to: Block::Hash,
		best_to: (NumberFor<Block>, Block::Hash),
	) -> ClientResult<()> {
		let lookup_key = utils::number_and_hash_to_lookup_key(best_to.0, &best_to.1)?;

		// handle reorg.
		let meta = self.meta.read();
		if meta.best_hash != Default::default() {
			let tree_route = sp_blockchain::tree_route(self, meta.best_hash, route_to)?;

			// update block number to hash lookup entries.
			for retracted in tree_route.retracted() {
				if retracted.hash == meta.finalized_hash {
					// TODO: can we recover here?
					warn!("Safety failure: reverting finalized block {:?}",
						  (&retracted.number, &retracted.hash));
				}

				utils::remove_number_to_key_mapping(
					transaction,
					columns::KEY_LOOKUP,
					retracted.number
				)?;
			}

			for enacted in tree_route.enacted() {
				utils::insert_number_to_key_mapping(
					transaction,
					columns::KEY_LOOKUP,
					enacted.number,
					enacted.hash
				)?;
			}
		}

		transaction.set_from_vec(columns::META, meta_keys::BEST_BLOCK, lookup_key);
		utils::insert_number_to_key_mapping(
			transaction,
			columns::KEY_LOOKUP,
			best_to.0,
			best_to.1,
		)?;

		Ok(())
	}

	// Note that a block is finalized. Only call with child of last finalized block.
	fn note_finalized(
		&self,
		transaction: &mut Transaction<DbHash>,
		header: &Block::Header,
		hash: Block::Hash,
	) -> ClientResult<()> {
		let meta = self.meta.read();
		if &meta.finalized_hash != header.parent_hash() {
			return Err(::sp_blockchain::Error::NonSequentialFinalization(
				format!("Last finalized {:?} not parent of {:?}",
					meta.finalized_hash, hash),
			).into())
		}

		let lookup_key = utils::number_and_hash_to_lookup_key(header.number().clone(), hash)?;
		transaction.set_from_vec(columns::META, meta_keys::FINALIZED_BLOCK, lookup_key);

		// build new CHT(s) if required
		if let Some(new_cht_number) = cht::is_build_required(cht::size(), *header.number()) {
			let new_cht_start: NumberFor<Block> = cht::start_number(cht::size(), new_cht_number);

			let mut current_num = new_cht_start;
			let cht_range = ::std::iter::from_fn(|| {
				let old_current_num = current_num;
				current_num = current_num + One::one();
				Some(old_current_num)
			});

			let new_header_cht_root = cht::compute_root::<Block::Header, HashFor<Block>, _>(
				cht::size(), new_cht_number, cht_range.map(|num| self.hash(num))
			)?;
			transaction.set(
				columns::CHT,
				&cht_key(HEADER_CHT_PREFIX, new_cht_start)?,
				new_header_cht_root.as_ref()
			);

			// if the header includes changes trie root, let's build a changes tries roots CHT
			if header.digest().log(DigestItem::as_changes_trie_root).is_some() {
				let mut current_num = new_cht_start;
				let cht_range = std::iter::from_fn(|| {
					let old_current_num = current_num;
					current_num = current_num + One::one();
					Some(old_current_num)
				});
				let new_changes_trie_cht_root = cht::compute_root::<Block::Header, HashFor<Block>, _>(
					cht::size(), new_cht_number, cht_range
						.map(|num| self.changes_trie_root(BlockId::Number(num)))
				)?;
				transaction.set(
					columns::CHT,
					&cht_key(CHANGES_TRIE_CHT_PREFIX, new_cht_start)?,
					new_changes_trie_cht_root.as_ref()
				);
			}

			// prune headers that are replaced with CHT
			let mut prune_block = new_cht_start;
			let new_cht_end = cht::end_number(cht::size(), new_cht_number);
			trace!(target: "db", "Replacing blocks [{}..{}] with CHT#{}",
				new_cht_start, new_cht_end, new_cht_number);

			while prune_block <= new_cht_end {
				if let Some(hash) = self.hash(prune_block)? {
					let lookup_key = block_id_to_lookup_key::<Block>(&*self.db, columns::KEY_LOOKUP, BlockId::Number(prune_block))?
						.expect("retrieved hash for `prune_block` right above. therefore retrieving lookup key must succeed. q.e.d.");
					utils::remove_key_mappings(
						transaction,
						columns::KEY_LOOKUP,
						prune_block,
						hash
					)?;
					transaction.remove(columns::HEADER, &lookup_key);
				}
				prune_block += One::one();
			}
		}

		Ok(())
	}

	/// Read CHT root of given type for the block.
	fn read_cht_root(
		&self,
		cht_type: u8,
		cht_size: NumberFor<Block>,
		block: NumberFor<Block>
	) -> ClientResult<Option<Block::Hash>> {
		let no_cht_for_block = || ClientError::Backend(format!("Missing CHT for block {}", block));

		let meta = self.meta.read();
		let max_cht_number = cht::max_cht_number(cht_size, meta.finalized_number);
		let cht_number = cht::block_to_cht_number(cht_size, block).ok_or_else(no_cht_for_block)?;
		match max_cht_number {
			Some(max_cht_number) if cht_number <= max_cht_number => (),
			_ => return Ok(None),
		}

		let cht_start = cht::start_number(cht_size, cht_number);
		self.db.get(columns::CHT, &cht_key(cht_type, cht_start)?)
			.ok_or_else(no_cht_for_block)
			.and_then(|hash| Block::Hash::decode(&mut &*hash).map_err(|_| no_cht_for_block()))
			.map(Some)
	}
}

impl<Block> AuxStore for LightStorage<Block>
	where Block: BlockT,
{
	fn insert_aux<
		'a,
		'b: 'a,
		'c: 'a,
		I: IntoIterator<Item=&'a(&'c [u8], &'c [u8])>,
		D: IntoIterator<Item=&'a &'b [u8]>,
	>(&self, insert: I, delete: D) -> ClientResult<()> {
		let mut transaction = Transaction::new();
		for (k, v) in insert {
			transaction.set(columns::AUX, k, v);
		}
		for k in delete {
			transaction.remove(columns::AUX, k);
		}
		self.db.commit(transaction);
		Ok(())
	}

	fn get_aux(&self, key: &[u8]) -> ClientResult<Option<Vec<u8>>> {
		Ok(self.db.get(columns::AUX, key))
	}
}

impl<Block> LightBlockchainStorage<Block> for LightStorage<Block>
	where Block: BlockT,
{
	fn import_header(
		&self,
		header: Block::Header,
		mut cache_at: HashMap<well_known_cache_keys::Id, Vec<u8>>,
		leaf_state: NewBlockState,
		aux_ops: Vec<(Vec<u8>, Option<Vec<u8>>)>,
	) -> ClientResult<()> {
		let mut transaction = Transaction::new();

		let hash = header.hash();
		let number = *header.number();
		let parent_hash = *header.parent_hash();

		for (key, maybe_val) in aux_ops {
			match maybe_val {
				Some(val) => transaction.set_from_vec(columns::AUX, &key, val),
				None => transaction.remove(columns::AUX, &key),
			}
		}

		// blocks are keyed by number + hash.
		let lookup_key = utils::number_and_hash_to_lookup_key(number, &hash)?;

		if leaf_state.is_best() {
			self.set_head_with_transaction(&mut transaction, parent_hash, (number, hash))?;
		}

		utils::insert_hash_to_key_mapping(
			&mut transaction,
			columns::KEY_LOOKUP,
			number,
			hash,
		)?;
		transaction.set_from_vec(columns::HEADER, &lookup_key, header.encode());

		let header_metadata = CachedHeaderMetadata::from(&header);
		self.header_metadata_cache.insert_header_metadata(
			header.hash().clone(),
			header_metadata,
		);

		let is_genesis = number.is_zero();
		if is_genesis {
			self.cache.0.write().set_genesis_hash(hash);
			transaction.set(columns::META, meta_keys::GENESIS_HASH, hash.as_ref());
		}

		let finalized = match leaf_state {
			_ if is_genesis => true,
			NewBlockState::Final => true,
			_ => false,
		};

		if finalized {
			self.note_finalized(
				&mut transaction,
				&header,
				hash,
			)?;
		}

		// update changes trie configuration cache
		if !cache_at.contains_key(&well_known_cache_keys::CHANGES_TRIE_CONFIG) {
			if let Some(new_configuration) = crate::changes_tries_storage::extract_new_configuration(&header) {
				cache_at.insert(well_known_cache_keys::CHANGES_TRIE_CONFIG, new_configuration.encode());
			}
		}

		{
			let mut cache = self.cache.0.write();
			let cache_ops = cache.transaction(&mut transaction)
				.on_block_insert(
					ComplexBlockId::new(*header.parent_hash(), if number.is_zero() { Zero::zero() } else { number - One::one() }),
					ComplexBlockId::new(hash, number),
					cache_at,
					if finalized { CacheEntryType::Final } else { CacheEntryType::NonFinal },
				)?
				.into_ops();

			debug!("Light DB Commit {:?} ({})", hash, number);

			self.db.commit(transaction);
			cache.commit(cache_ops)
				.expect("only fails if cache with given name isn't loaded yet;\
						cache is already loaded because there are cache_ops; qed");
		}

		self.update_meta(hash, number, leaf_state.is_best(), finalized);

		Ok(())
	}

	fn set_head(&self, id: BlockId<Block>) -> ClientResult<()> {
		if let Some(header) = self.header(id)? {
			let hash = header.hash();
			let number = header.number();

			let mut transaction = Transaction::new();
			self.set_head_with_transaction(&mut transaction, hash.clone(), (number.clone(), hash.clone()))?;
			self.db.commit(transaction);
			self.update_meta(hash, header.number().clone(), true, false);
			Ok(())
		} else {
			Err(ClientError::UnknownBlock(format!("Cannot set head {:?}", id)))
		}
	}

	fn header_cht_root(
		&self,
		cht_size: NumberFor<Block>,
		block: NumberFor<Block>,
	) -> ClientResult<Option<Block::Hash>> {
		self.read_cht_root(HEADER_CHT_PREFIX, cht_size, block)
	}

	fn changes_trie_cht_root(
		&self,
		cht_size: NumberFor<Block>,
		block: NumberFor<Block>,
	) -> ClientResult<Option<Block::Hash>> {
		self.read_cht_root(CHANGES_TRIE_CHT_PREFIX, cht_size, block)
	}

	fn finalize_header(&self, id: BlockId<Block>) -> ClientResult<()> {
		if let Some(header) = self.header(id)? {
			let mut transaction = Transaction::new();
			let hash = header.hash();
			let number = *header.number();
			self.note_finalized(&mut transaction, &header, hash.clone())?;
			{
				let mut cache = self.cache.0.write();
				let cache_ops = cache.transaction(&mut transaction)
					.on_block_finalize(
						ComplexBlockId::new(*header.parent_hash(), if number.is_zero() { Zero::zero() } else { number - One::one() }),
						ComplexBlockId::new(hash, number)
					)?
					.into_ops();

				self.db.commit(transaction);
				cache.commit(cache_ops)
					.expect("only fails if cache with given name isn't loaded yet;\
							cache is already loaded because there are cache_ops; qed");
			}
			self.update_meta(hash, header.number().clone(), false, true);

			Ok(())
		} else {
			Err(ClientError::UnknownBlock(format!("Cannot finalize block {:?}", id)))
		}
	}

	fn last_finalized(&self) -> ClientResult<Block::Hash> {
		Ok(self.meta.read().finalized_hash.clone())
	}

	fn cache(&self) -> Option<Arc<dyn BlockchainCache<Block>>> {
		Some(self.cache.clone())
	}

	#[cfg(not(target_os = "unknown"))]
	fn usage_info(&self) -> Option<UsageInfo> {
		use sc_client_api::{MemoryInfo, IoInfo, MemorySize};

		// TODO: reimplement IO stats
		let database_cache = MemorySize::from_bytes(0);
		let io_stats = self.io_stats.take_or_else(|| kvdb::IoStats::empty());

		Some(UsageInfo {
			memory: MemoryInfo {
				database_cache,
				state_cache: Default::default(),
				state_db: Default::default(),
			},
			io: IoInfo {
				transactions: io_stats.transactions,
				bytes_read: io_stats.bytes_read,
				bytes_written: io_stats.bytes_written,
				writes: io_stats.writes,
				reads: io_stats.reads,
				average_transaction_size: io_stats.avg_transaction_size() as u64,
				// Light client does not track those
				state_reads: 0,
				state_writes: 0,
				state_reads_cache: 0,
				state_writes_cache: 0,
				state_writes_nodes: 0,
			}
		})
	}

	#[cfg(target_os = "unknown")]
	fn usage_info(&self) -> Option<UsageInfo> {
		None
	}
}

/// Build the key for inserting header-CHT at given block.
fn cht_key<N: TryInto<u32>>(cht_type: u8, block: N) -> ClientResult<[u8; 5]> {
	let mut key = [cht_type; 5];
	key[1..].copy_from_slice(&utils::number_index_key(block)?);
	Ok(key)
}

#[cfg(test)]
pub(crate) mod tests {
	use sc_client_api::cht;
	use sp_core::ChangesTrieConfiguration;
	use sp_runtime::generic::{DigestItem, ChangesTrieSignal};
	use sp_runtime::testing::{H256 as Hash, Header, Block as RawBlock, ExtrinsicWrapper};
	use sp_blockchain::{lowest_common_ancestor, tree_route};
	use super::*;

	type Block = RawBlock<ExtrinsicWrapper<u32>>;
	type AuthorityId = sp_core::ed25519::Public;

	pub fn default_header(parent: &Hash, number: u64) -> Header {
		Header {
			number: number.into(),
			parent_hash: *parent,
			state_root: Hash::random(),
			digest: Default::default(),
			extrinsics_root: Default::default(),
		}
	}

	fn header_with_changes_trie(parent: &Hash, number: u64) -> Header {
		let mut header = default_header(parent, number);
		header.digest.logs.push(DigestItem::ChangesTrieRoot([(number % 256) as u8; 32].into()));
		header
	}

	fn header_with_extrinsics_root(parent: &Hash, number: u64, extrinsics_root: Hash) -> Header {
		let mut header = default_header(parent, number);
		header.extrinsics_root = extrinsics_root;
		header
	}

	pub fn insert_block<F: FnMut() -> Header>(
		db: &LightStorage<Block>,
		cache: HashMap<well_known_cache_keys::Id, Vec<u8>>,
		mut header: F,
	) -> Hash {
		let header = header();
		let hash = header.hash();
		db.import_header(header, cache, NewBlockState::Best, Vec::new()).unwrap();
		hash
	}

	fn insert_final_block<F: Fn() -> Header>(
		db: &LightStorage<Block>,
		cache: HashMap<well_known_cache_keys::Id, Vec<u8>>,
		header: F,
	) -> Hash {
		let header = header();
		let hash = header.hash();
		db.import_header(header, cache, NewBlockState::Final, Vec::new()).unwrap();
		hash
	}

	fn insert_non_best_block<F: Fn() -> Header>(
		db: &LightStorage<Block>,
		cache: HashMap<well_known_cache_keys::Id, Vec<u8>>,
		header: F,
	) -> Hash {
		let header = header();
		let hash = header.hash();
		db.import_header(header, cache, NewBlockState::Normal, Vec::new()).unwrap();
		hash
	}

	#[test]
	fn returns_known_header() {
		let db = LightStorage::new_test();
		let known_hash = insert_block(&db, HashMap::new(), || default_header(&Default::default(), 0));
		let header_by_hash = db.header(BlockId::Hash(known_hash)).unwrap().unwrap();
		let header_by_number = db.header(BlockId::Number(0)).unwrap().unwrap();
		assert_eq!(header_by_hash, header_by_number);
	}

	#[test]
	fn does_not_return_unknown_header() {
		let db = LightStorage::<Block>::new_test();
		assert!(db.header(BlockId::Hash(Hash::from_low_u64_be(1))).unwrap().is_none());
		assert!(db.header(BlockId::Number(0)).unwrap().is_none());
	}

	#[test]
	fn returns_info() {
		let db = LightStorage::new_test();
		let genesis_hash = insert_block(&db, HashMap::new(), || default_header(&Default::default(), 0));
		let info = db.info();
		assert_eq!(info.best_hash, genesis_hash);
		assert_eq!(info.best_number, 0);
		assert_eq!(info.genesis_hash, genesis_hash);
		let best_hash = insert_block(&db, HashMap::new(), || default_header(&genesis_hash, 1));
		let info = db.info();
		assert_eq!(info.best_hash, best_hash);
		assert_eq!(info.best_number, 1);
		assert_eq!(info.genesis_hash, genesis_hash);
	}

	#[test]
	fn returns_block_status() {
		let db = LightStorage::new_test();
		let genesis_hash = insert_block(&db, HashMap::new(), || default_header(&Default::default(), 0));
		assert_eq!(db.status(BlockId::Hash(genesis_hash)).unwrap(), BlockStatus::InChain);
		assert_eq!(db.status(BlockId::Number(0)).unwrap(), BlockStatus::InChain);
		assert_eq!(db.status(BlockId::Hash(Hash::from_low_u64_be(1))).unwrap(), BlockStatus::Unknown);
		assert_eq!(db.status(BlockId::Number(1)).unwrap(), BlockStatus::Unknown);
	}

	#[test]
	fn returns_block_hash() {
		let db = LightStorage::new_test();
		let genesis_hash = insert_block(&db, HashMap::new(), || default_header(&Default::default(), 0));
		assert_eq!(db.hash(0).unwrap(), Some(genesis_hash));
		assert_eq!(db.hash(1).unwrap(), None);
	}

	#[test]
	fn import_header_works() {
		let raw_db = Arc::new(sp_database::MemDb::default());
		let db = LightStorage::from_kvdb(raw_db.clone()).unwrap();

		let genesis_hash = insert_block(&db, HashMap::new(), || default_header(&Default::default(), 0));
		assert_eq!(raw_db.count(columns::HEADER), 1);
		assert_eq!(raw_db.count(columns::KEY_LOOKUP), 2);

		let _ = insert_block(&db, HashMap::new(), || default_header(&genesis_hash, 1));
		assert_eq!(raw_db.count(columns::HEADER), 2);
		assert_eq!(raw_db.count(columns::KEY_LOOKUP), 4);
	}

	#[test]
	fn finalized_ancient_headers_are_replaced_with_cht() {
		fn insert_headers<F: Fn(&Hash, u64) -> Header>(header_producer: F) ->
			(Arc<sp_database::MemDb<DbHash>>, LightStorage<Block>)
		{
			let raw_db = Arc::new(sp_database::MemDb::default());
			let db = LightStorage::from_kvdb(raw_db.clone()).unwrap();
			let cht_size: u64 = cht::size();
			let ucht_size: usize = cht_size as _;

			// insert genesis block header (never pruned)
			let mut prev_hash = insert_final_block(&db, HashMap::new(), || header_producer(&Default::default(), 0));

			// insert SIZE blocks && ensure that nothing is pruned

			for number in 0..cht::size() {
				prev_hash = insert_block(&db, HashMap::new(), || header_producer(&prev_hash, 1 + number));
			}
			assert_eq!(raw_db.count(columns::HEADER), 1 + ucht_size);
			assert_eq!(raw_db.count(columns::CHT), 0);

			// insert next SIZE blocks && ensure that nothing is pruned
			for number in 0..(cht_size as _) {
				prev_hash = insert_block(
					&db,
					HashMap::new(),
					|| header_producer(&prev_hash, 1 + cht_size + number),
				);
			}
			assert_eq!(raw_db.count(columns::HEADER), 1 + ucht_size + ucht_size);
			assert_eq!(raw_db.count(columns::CHT), 0);

			// insert block #{2 * cht::size() + 1} && check that new CHT is created + headers of this CHT are pruned
			// nothing is yet finalized, so nothing is pruned.
			prev_hash = insert_block(
				&db,
				HashMap::new(),
				|| header_producer(&prev_hash, 1 + cht_size + cht_size),
			);
			assert_eq!(raw_db.count(columns::HEADER), 2 + ucht_size + ucht_size);
			assert_eq!(raw_db.count(columns::CHT), 0);

			// now finalize the block.
			for i in (0..(ucht_size + ucht_size)).map(|i| i + 1) {
				db.finalize_header(BlockId::Number(i as _)).unwrap();
			}
			db.finalize_header(BlockId::Hash(prev_hash)).unwrap();
			(raw_db, db)
		}

		// when headers are created without changes tries roots
		let (raw_db, db) = insert_headers(default_header);
		let cht_size: u64 = cht::size();
		assert_eq!(raw_db.count(columns::HEADER), (1 + cht_size + 1) as usize);
		assert_eq!(raw_db.count(columns::KEY_LOOKUP), (2 * (1 + cht_size + 1)) as usize);
		assert_eq!(raw_db.count(columns::CHT), 1);
		assert!((0..cht_size as _).all(|i| db.header(BlockId::Number(1 + i)).unwrap().is_none()));
		assert!(db.header_cht_root(cht_size, cht_size / 2).unwrap().is_some());
		assert!(db.header_cht_root(cht_size, cht_size + cht_size / 2).unwrap().is_none());
		assert!(db.changes_trie_cht_root(cht_size, cht_size / 2).is_err());
		assert!(db.changes_trie_cht_root(cht_size, cht_size + cht_size / 2).unwrap().is_none());

		// when headers are created with changes tries roots
		let (raw_db, db) = insert_headers(header_with_changes_trie);
		assert_eq!(raw_db.count(columns::HEADER), (1 + cht_size + 1) as usize);
		assert_eq!(raw_db.count(columns::CHT), 2);
		assert!((0..cht_size as _).all(|i| db.header(BlockId::Number(1 + i)).unwrap().is_none()));
		assert!(db.header_cht_root(cht_size, cht_size / 2).unwrap().is_some());
		assert!(db.header_cht_root(cht_size, cht_size + cht_size / 2).unwrap().is_none());
		assert!(db.changes_trie_cht_root(cht_size, cht_size / 2).unwrap().is_some());
		assert!(db.changes_trie_cht_root(cht_size, cht_size + cht_size / 2).unwrap().is_none());
	}

	#[test]
	fn get_cht_fails_for_genesis_block() {
		assert!(LightStorage::<Block>::new_test().header_cht_root(cht::size(), 0).is_err());
	}

	#[test]
	fn get_cht_fails_for_non_existent_cht() {
		let cht_size: u64 = cht::size();
		assert!(LightStorage::<Block>::new_test().header_cht_root(cht_size, cht_size / 2).unwrap().is_none());
	}

	#[test]
	fn get_cht_works() {
		let db = LightStorage::new_test();

		// insert 1 + SIZE + SIZE + 1 blocks so that CHT#0 is created
		let mut prev_hash = insert_final_block(&db, HashMap::new(), || header_with_changes_trie(&Default::default(), 0));
		let cht_size: u64 = cht::size();
		let ucht_size: usize = cht_size as _;
		for i in 1..1 + ucht_size + ucht_size + 1 {
			prev_hash = insert_block(&db, HashMap::new(), || header_with_changes_trie(&prev_hash, i as u64));
			db.finalize_header(BlockId::Hash(prev_hash)).unwrap();
		}

		let cht_root_1 = db.header_cht_root(cht_size, cht::start_number(cht_size, 0)).unwrap().unwrap();
		let cht_root_2 = db.header_cht_root(cht_size, cht::start_number(cht_size, 0) + cht_size / 2).unwrap().unwrap();
		let cht_root_3 = db.header_cht_root(cht_size, cht::end_number(cht_size, 0)).unwrap().unwrap();
		assert_eq!(cht_root_1, cht_root_2);
		assert_eq!(cht_root_2, cht_root_3);

		let cht_root_1 = db.changes_trie_cht_root(cht_size, cht::start_number(cht_size, 0)).unwrap().unwrap();
		let cht_root_2 = db.changes_trie_cht_root(
			cht_size,
			cht::start_number(cht_size, 0) + cht_size / 2,
		).unwrap().unwrap();
		let cht_root_3 = db.changes_trie_cht_root(cht_size, cht::end_number(cht_size, 0)).unwrap().unwrap();
		assert_eq!(cht_root_1, cht_root_2);
		assert_eq!(cht_root_2, cht_root_3);
	}

	#[test]
	fn tree_route_works() {
		let db = LightStorage::new_test();
		let block0 = insert_block(&db, HashMap::new(), || default_header(&Default::default(), 0));

		// fork from genesis: 3 prong.
		let a1 = insert_block(&db, HashMap::new(), || default_header(&block0, 1));
		let a2 = insert_block(&db, HashMap::new(), || default_header(&a1, 2));
		let a3 = insert_block(&db, HashMap::new(), || default_header(&a2, 3));

		// fork from genesis: 2 prong.
		let b1 = insert_block(&db, HashMap::new(), || header_with_extrinsics_root(&block0, 1, Hash::from([1; 32])));
		let b2 = insert_block(&db, HashMap::new(), || default_header(&b1, 2));

		{
			let tree_route = tree_route(&db, a3, b2).unwrap();

			assert_eq!(tree_route.common_block().hash, block0);
			assert_eq!(tree_route.retracted().iter().map(|r| r.hash).collect::<Vec<_>>(), vec![a3, a2, a1]);
			assert_eq!(tree_route.enacted().iter().map(|r| r.hash).collect::<Vec<_>>(), vec![b1, b2]);
		}

		{
			let tree_route = tree_route(&db, a1, a3).unwrap();

			assert_eq!(tree_route.common_block().hash, a1);
			assert!(tree_route.retracted().is_empty());
			assert_eq!(tree_route.enacted().iter().map(|r| r.hash).collect::<Vec<_>>(), vec![a2, a3]);
		}

		{
			let tree_route = tree_route(&db, a3, a1).unwrap();

			assert_eq!(tree_route.common_block().hash, a1);
			assert_eq!(tree_route.retracted().iter().map(|r| r.hash).collect::<Vec<_>>(), vec![a3, a2]);
			assert!(tree_route.enacted().is_empty());
		}

		{
			let tree_route = tree_route(&db, a2, a2).unwrap();

			assert_eq!(tree_route.common_block().hash, a2);
			assert!(tree_route.retracted().is_empty());
			assert!(tree_route.enacted().is_empty());
		}
	}

	#[test]
	fn lowest_common_ancestor_works() {
		let db = LightStorage::new_test();
		let block0 = insert_block(&db, HashMap::new(), || default_header(&Default::default(), 0));

		// fork from genesis: 3 prong.
		let a1 = insert_block(&db, HashMap::new(), || default_header(&block0, 1));
		let a2 = insert_block(&db, HashMap::new(), || default_header(&a1, 2));
		let a3 = insert_block(&db, HashMap::new(), || default_header(&a2, 3));

		// fork from genesis: 2 prong.
		let b1 = insert_block(&db, HashMap::new(), || header_with_extrinsics_root(&block0, 1, Hash::from([1; 32])));
		let b2 = insert_block(&db, HashMap::new(), || default_header(&b1, 2));

		{
			let lca = lowest_common_ancestor(&db, a3, b2).unwrap();

			assert_eq!(lca.hash, block0);
			assert_eq!(lca.number, 0);
		}

		{
			let lca = lowest_common_ancestor(&db, a1, a3).unwrap();

			assert_eq!(lca.hash, a1);
			assert_eq!(lca.number, 1);
		}

		{
			let lca = lowest_common_ancestor(&db, a3, a1).unwrap();

			assert_eq!(lca.hash, a1);
			assert_eq!(lca.number, 1);
		}

		{
			let lca = lowest_common_ancestor(&db, a2, a3).unwrap();

			assert_eq!(lca.hash, a2);
			assert_eq!(lca.number, 2);
		}

		{
			let lca = lowest_common_ancestor(&db, a2, a1).unwrap();

			assert_eq!(lca.hash, a1);
			assert_eq!(lca.number, 1);
		}

		{
			let lca = lowest_common_ancestor(&db, a2, a2).unwrap();

			assert_eq!(lca.hash, a2);
			assert_eq!(lca.number, 2);
		}
	}

	#[test]
	fn authorities_are_cached() {
		let db = LightStorage::new_test();

		fn run_checks(db: &LightStorage<Block>, max: u64, checks: &[(u64, Option<Vec<AuthorityId>>)]) {
			for (at, expected) in checks.iter().take_while(|(at, _)| *at <= max) {
				let actual = authorities(db.cache(), BlockId::Number(*at));
				assert_eq!(*expected, actual);
			}
		}

		fn same_authorities() -> HashMap<well_known_cache_keys::Id, Vec<u8>> {
			HashMap::new()
		}

		fn make_authorities(authorities: Vec<AuthorityId>) -> HashMap<well_known_cache_keys::Id, Vec<u8>> {
			let mut map = HashMap::new();
			map.insert(well_known_cache_keys::AUTHORITIES, authorities.encode());
			map
		}

		fn authorities(cache: &dyn BlockchainCache<Block>, at: BlockId<Block>) -> Option<Vec<AuthorityId>> {
			cache.get_at(&well_known_cache_keys::AUTHORITIES, &at).unwrap_or(None)
				.and_then(|(_, _, val)| Decode::decode(&mut &val[..]).ok())
		}

		let auth1 = || AuthorityId::from_raw([1u8; 32]);
		let auth2 = || AuthorityId::from_raw([2u8; 32]);
		let auth3 = || AuthorityId::from_raw([3u8; 32]);
		let auth4 = || AuthorityId::from_raw([4u8; 32]);
		let auth5 = || AuthorityId::from_raw([5u8; 32]);
		let auth6 = || AuthorityId::from_raw([6u8; 32]);

		let (hash2, hash6) = {
			// first few blocks are instantly finalized
			// B0(None) -> B1(None) -> B2(1) -> B3(1) -> B4(1, 2) -> B5(1, 2) -> B6(1, 2)
			let checks = vec![
				(0, None),
				(1, None),
				(2, Some(vec![auth1()])),
				(3, Some(vec![auth1()])),
				(4, Some(vec![auth1(), auth2()])),
				(5, Some(vec![auth1(), auth2()])),
				(6, Some(vec![auth1(), auth2()])),
			];

			let hash0 = insert_final_block(&db, same_authorities(), || default_header(&Default::default(), 0));
			run_checks(&db, 0, &checks);
			let hash1 = insert_final_block(&db, same_authorities(), || default_header(&hash0, 1));
			run_checks(&db, 1, &checks);
			let hash2 = insert_final_block(&db, make_authorities(vec![auth1()]), || default_header(&hash1, 2));
			run_checks(&db, 2, &checks);
			let hash3 = insert_final_block(&db, make_authorities(vec![auth1()]), || default_header(&hash2, 3));
			run_checks(&db, 3, &checks);
			let hash4 = insert_final_block(&db, make_authorities(vec![auth1(), auth2()]), || default_header(&hash3, 4));
			run_checks(&db, 4, &checks);
			let hash5 = insert_final_block(&db, make_authorities(vec![auth1(), auth2()]), || default_header(&hash4, 5));
			run_checks(&db, 5, &checks);
			let hash6 = insert_final_block(&db, same_authorities(), || default_header(&hash5, 6));
			run_checks(&db, 6, &checks);

			(hash2, hash6)
		};

		{
			// some older non-best blocks are inserted
			// ... -> B2(1) -> B2_1(1) -> B2_2(2)
			// => the cache ignores all writes before best finalized block
			let hash2_1 = insert_non_best_block(&db, make_authorities(vec![auth1()]), || default_header(&hash2, 3));
			assert_eq!(None, authorities(db.cache(), BlockId::Hash(hash2_1)));
			let hash2_2 = insert_non_best_block(&db, make_authorities(vec![auth1(), auth2()]), || default_header(&hash2_1, 4));
			assert_eq!(None, authorities(db.cache(), BlockId::Hash(hash2_2)));
		}

		let (hash7, hash8, hash6_1, hash6_2, hash6_1_1, hash6_1_2) = {
			// inserting non-finalized blocks
			// B6(None) -> B7(3) -> B8(3)
			//          \> B6_1(4) -> B6_2(4)
			//                     \> B6_1_1(5)
			//                     \> B6_1_2(6) -> B6_1_3(7)

			let hash7 = insert_block(&db, make_authorities(vec![auth3()]), || default_header(&hash6, 7));
			assert_eq!(
				authorities(db.cache(), BlockId::Hash(hash6)),
				Some(vec![auth1(), auth2()]),
			);
			assert_eq!(authorities(db.cache(), BlockId::Hash(hash7)), Some(vec![auth3()]));
			let hash8 = insert_block(&db, make_authorities(vec![auth3()]), || default_header(&hash7, 8));
			assert_eq!(
				authorities(db.cache(), BlockId::Hash(hash6)),
				Some(vec![auth1(), auth2()]),
			);
			assert_eq!(authorities(db.cache(), BlockId::Hash(hash7)), Some(vec![auth3()]));
			assert_eq!(authorities(db.cache(), BlockId::Hash(hash8)), Some(vec![auth3()]));
			let hash6_1 = insert_block(&db, make_authorities(vec![auth4()]), || default_header(&hash6, 7));
			assert_eq!(
				authorities(db.cache(), BlockId::Hash(hash6)),
				Some(vec![auth1(), auth2()]),
			);
			assert_eq!(authorities(db.cache(), BlockId::Hash(hash7)), Some(vec![auth3()]));
			assert_eq!(authorities(db.cache(), BlockId::Hash(hash8)), Some(vec![auth3()]));
			assert_eq!(authorities(db.cache(), BlockId::Hash(hash6_1)), Some(vec![auth4()]));
			let hash6_1_1 = insert_non_best_block(&db, make_authorities(vec![auth5()]), || default_header(&hash6_1, 8));
			assert_eq!(
				authorities(db.cache(), BlockId::Hash(hash6)),
				Some(vec![auth1(), auth2()]),
			);
			assert_eq!(authorities(db.cache(), BlockId::Hash(hash7)), Some(vec![auth3()]));
			assert_eq!(authorities(db.cache(), BlockId::Hash(hash8)), Some(vec![auth3()]));
			assert_eq!(authorities(db.cache(), BlockId::Hash(hash6_1)), Some(vec![auth4()]));
			assert_eq!(authorities(db.cache(), BlockId::Hash(hash6_1_1)), Some(vec![auth5()]));
			let hash6_1_2 = insert_non_best_block(&db, make_authorities(vec![auth6()]), || default_header(&hash6_1, 8));
			assert_eq!(
				authorities(db.cache(), BlockId::Hash(hash6)),
				Some(vec![auth1(), auth2()]),
			);
			assert_eq!(authorities(db.cache(), BlockId::Hash(hash7)), Some(vec![auth3()]));
			assert_eq!(authorities(db.cache(), BlockId::Hash(hash8)), Some(vec![auth3()]));
			assert_eq!(authorities(db.cache(), BlockId::Hash(hash6_1)), Some(vec![auth4()]));
			assert_eq!(authorities(db.cache(), BlockId::Hash(hash6_1_1)), Some(vec![auth5()]));
			assert_eq!(authorities(db.cache(), BlockId::Hash(hash6_1_2)), Some(vec![auth6()]));
			let hash6_2 = insert_block(&db, make_authorities(vec![auth4()]), || default_header(&hash6_1, 8));
			assert_eq!(
				authorities(db.cache(), BlockId::Hash(hash6)),
				Some(vec![auth1(), auth2()]),
			);
			assert_eq!(authorities(db.cache(), BlockId::Hash(hash7)), Some(vec![auth3()]));
			assert_eq!(authorities(db.cache(), BlockId::Hash(hash8)), Some(vec![auth3()]));
			assert_eq!(authorities(db.cache(), BlockId::Hash(hash6_1)), Some(vec![auth4()]));
			assert_eq!(authorities(db.cache(), BlockId::Hash(hash6_1_1)), Some(vec![auth5()]));
			assert_eq!(authorities(db.cache(), BlockId::Hash(hash6_1_2)), Some(vec![auth6()]));
			assert_eq!(authorities(db.cache(), BlockId::Hash(hash6_2)), Some(vec![auth4()]));

			(hash7, hash8, hash6_1, hash6_2, hash6_1_1, hash6_1_2)
		};

		{
			// finalize block hash6_1
			db.finalize_header(BlockId::Hash(hash6_1)).unwrap();
			assert_eq!(
				authorities(db.cache(), BlockId::Hash(hash6)),
				Some(vec![auth1(), auth2()]),
			);
			assert_eq!(authorities(db.cache(), BlockId::Hash(hash7)), None);
			assert_eq!(authorities(db.cache(), BlockId::Hash(hash8)), None);
			assert_eq!(authorities(db.cache(), BlockId::Hash(hash6_1)), Some(vec![auth4()]));
			assert_eq!(authorities(db.cache(), BlockId::Hash(hash6_1_1)), Some(vec![auth5()]));
			assert_eq!(authorities(db.cache(), BlockId::Hash(hash6_1_2)), Some(vec![auth6()]));
			assert_eq!(authorities(db.cache(), BlockId::Hash(hash6_2)), Some(vec![auth4()]));
			// finalize block hash6_2
			db.finalize_header(BlockId::Hash(hash6_2)).unwrap();
			assert_eq!(
				authorities(db.cache(), BlockId::Hash(hash6)),
				Some(vec![auth1(), auth2()]),
			);
			assert_eq!(authorities(db.cache(), BlockId::Hash(hash7)), None);
			assert_eq!(authorities(db.cache(), BlockId::Hash(hash8)), None);
			assert_eq!(authorities(db.cache(), BlockId::Hash(hash6_1)), Some(vec![auth4()]));
			assert_eq!(authorities(db.cache(), BlockId::Hash(hash6_1_1)), None);
			assert_eq!(authorities(db.cache(), BlockId::Hash(hash6_1_2)), None);
			assert_eq!(authorities(db.cache(), BlockId::Hash(hash6_2)), Some(vec![auth4()]));
		}
	}

	#[test]
	fn database_is_reopened() {
		let db = LightStorage::new_test();
		let hash0 = insert_final_block(&db, HashMap::new(), || default_header(&Default::default(), 0));
		assert_eq!(db.info().best_hash, hash0);
		assert_eq!(db.header(BlockId::Hash(hash0)).unwrap().unwrap().hash(), hash0);

		let db = db.db;
		let db = LightStorage::from_kvdb(db).unwrap();
		assert_eq!(db.info().best_hash, hash0);
		assert_eq!(db.header(BlockId::Hash::<Block>(hash0)).unwrap().unwrap().hash(), hash0);
	}

	#[test]
	fn aux_store_works() {
		let db = LightStorage::<Block>::new_test();

		// insert aux1 + aux2 using direct store access
		db.insert_aux(&[(&[1][..], &[101][..]), (&[2][..], &[102][..])], ::std::iter::empty()).unwrap();

		// check aux values
		assert_eq!(db.get_aux(&[1]).unwrap(), Some(vec![101]));
		assert_eq!(db.get_aux(&[2]).unwrap(), Some(vec![102]));
		assert_eq!(db.get_aux(&[3]).unwrap(), None);

		// delete aux1 + insert aux3 using import operation
		db.import_header(default_header(&Default::default(), 0), HashMap::new(), NewBlockState::Best, vec![
			(vec![3], Some(vec![103])),
			(vec![1], None),
		]).unwrap();

		// check aux values
		assert_eq!(db.get_aux(&[1]).unwrap(), None);
		assert_eq!(db.get_aux(&[2]).unwrap(), Some(vec![102]));
		assert_eq!(db.get_aux(&[3]).unwrap(), Some(vec![103]));
	}

	#[test]
	fn cache_can_be_initialized_after_genesis_inserted() {
		let (genesis_hash, storage) = {
			let db = LightStorage::<Block>::new_test();

			// before cache is initialized => Err
			assert!(db.cache().get_at(b"test", &BlockId::Number(0)).is_err());

			// insert genesis block (no value for cache is provided)
			let mut genesis_hash = None;
			insert_block(&db, HashMap::new(), || {
				let header = default_header(&Default::default(), 0);
				genesis_hash = Some(header.hash());
				header
			});

			// after genesis is inserted => None
			assert_eq!(db.cache().get_at(b"test", &BlockId::Number(0)).unwrap(), None);

			// initialize cache
			db.cache().initialize(b"test", vec![42]).unwrap();

			// after genesis is inserted + cache is initialized => Some
			assert_eq!(
				db.cache().get_at(b"test", &BlockId::Number(0)).unwrap(),
				Some(((0, genesis_hash.unwrap()), None, vec![42])),
			);

			(genesis_hash, db.db)
		};

		// restart && check that after restart value is read from the cache
		let db = LightStorage::<Block>::from_kvdb(storage as Arc<_>).expect("failed to create test-db");
		assert_eq!(
			db.cache().get_at(b"test", &BlockId::Number(0)).unwrap(),
			Some(((0, genesis_hash.unwrap()), None, vec![42])),
		);
	}

	#[test]
	fn changes_trie_configuration_is_tracked_on_light_client() {
		let db = LightStorage::<Block>::new_test();

		let new_config = Some(ChangesTrieConfiguration::new(2, 2));

		// insert block#0 && block#1 (no value for cache is provided)
		let hash0 = insert_block(&db, HashMap::new(), || default_header(&Default::default(), 0));
		assert_eq!(
			db.cache().get_at(&well_known_cache_keys::CHANGES_TRIE_CONFIG, &BlockId::Number(0)).unwrap()
				.map(|(_, _, v)| ChangesTrieConfiguration::decode(&mut &v[..]).unwrap()),
			None,
		);

		// insert configuration at block#1 (starts from block#2)
		insert_block(&db, HashMap::new(), || {
			let mut header = default_header(&hash0, 1);
			header.digest_mut().push(
				DigestItem::ChangesTrieSignal(ChangesTrieSignal::NewConfiguration(new_config.clone()))
			);
			header
		});
		assert_eq!(
			db.cache().get_at(&well_known_cache_keys::CHANGES_TRIE_CONFIG, &BlockId::Number(1)).unwrap()
				.map(|(_, _, v)| Option::<ChangesTrieConfiguration>::decode(&mut &v[..]).unwrap()),
			Some(new_config),
		);
	}
}<|MERGE_RESOLUTION|>--- conflicted
+++ resolved
@@ -20,20 +20,12 @@
 use std::convert::TryInto;
 use parking_lot::RwLock;
 
-<<<<<<< HEAD
-use kvdb::{KeyValueDB, DBTransaction};
-
 use sc_client_api::{
-	backend::{AuxStore, NewBlockState}, UsageInfo, cht,
+	cht, backend::{AuxStore, NewBlockState}, UsageInfo,
 	blockchain::{
 		BlockStatus, Cache as BlockchainCache, Info as BlockchainInfo,
 	},
-	light::Storage as LightBlockchainStorage,
-=======
-use sc_client_api::{backend::{AuxStore, NewBlockState}, UsageInfo};
-use sc_client::blockchain::{
-	BlockStatus, Cache as BlockchainCache,Info as BlockchainInfo,
->>>>>>> 3ac409ba
+	Storage
 };
 use sp_blockchain::{
 	CachedHeaderMetadata, HeaderMetadata, HeaderMetadataCache,
@@ -41,11 +33,7 @@
 	HeaderBackend as BlockchainHeaderBackend,
 	well_known_cache_keys,
 };
-<<<<<<< HEAD
-=======
 use sp_database::{Database, Transaction};
-use sc_client::light::blockchain::Storage as LightBlockchainStorage;
->>>>>>> 3ac409ba
 use codec::{Decode, Encode};
 use sp_runtime::generic::{DigestItem, BlockId};
 use sp_runtime::traits::{Block as BlockT, Header as HeaderT, Zero, One, NumberFor, HashFor};
@@ -419,7 +407,7 @@
 	}
 }
 
-impl<Block> LightBlockchainStorage<Block> for LightStorage<Block>
+impl<Block> Storage<Block> for LightStorage<Block>
 	where Block: BlockT,
 {
 	fn import_header(
