[package]
name = "substrate-test-client"
version = "2.0.0-dev"
authors = ["Parity Technologies <admin@parity.io>"]
edition = "2018"
license = "GPL-3.0"
homepage = "https://substrate.dev"
repository = "https://github.com/paritytech/substrate/"
publish = false

[package.metadata.docs.rs]
targets = ["x86_64-unknown-linux-gnu"]

[dependencies]
<<<<<<< HEAD
sc-client-api = { version = "2.0.0-alpha.5", path = "../../client/api" }
sc-service = { version = "0.8.0-alpha.5", features = ["test-helpers"], path = "../../client/service" }
sc-client-db = { version = "0.8.0-alpha.5", features = ["test-helpers"], path = "../../client/db" }
sp-consensus = { version = "0.8.0-alpha.5", path = "../../primitives/consensus/common" }
sc-executor = { version = "0.8.0-alpha.5", path = "../../client/executor" }
=======
sc-client-api = { version = "2.0.0-dev", path = "../../client/api" }
sc-client = { version = "0.8.0-dev", path = "../../client/" }
sc-client-db = { version = "0.8.0-dev", features = ["test-helpers"], path = "../../client/db" }
sp-consensus = { version = "0.8.0-dev", path = "../../primitives/consensus/common" }
sc-executor = { version = "0.8.0-dev", path = "../../client/executor" }
>>>>>>> 3ac409ba
futures = "0.3.4"
hash-db = "0.15.2"
sp-keyring = { version = "2.0.0-dev", path = "../../primitives/keyring" }
codec = { package = "parity-scale-codec", version = "1.3.0" }
sp-core = { version = "2.0.0-dev", path = "../../primitives/core" }
sp-runtime = { version = "2.0.0-dev", path = "../../primitives/runtime" }
sp-blockchain = { version = "2.0.0-dev", path = "../../primitives/blockchain" }
sp-state-machine = { version = "0.8.0-dev", path = "../../primitives/state-machine" }<|MERGE_RESOLUTION|>--- conflicted
+++ resolved
@@ -12,19 +12,11 @@
 targets = ["x86_64-unknown-linux-gnu"]
 
 [dependencies]
-<<<<<<< HEAD
-sc-client-api = { version = "2.0.0-alpha.5", path = "../../client/api" }
-sc-service = { version = "0.8.0-alpha.5", features = ["test-helpers"], path = "../../client/service" }
-sc-client-db = { version = "0.8.0-alpha.5", features = ["test-helpers"], path = "../../client/db" }
-sp-consensus = { version = "0.8.0-alpha.5", path = "../../primitives/consensus/common" }
-sc-executor = { version = "0.8.0-alpha.5", path = "../../client/executor" }
-=======
 sc-client-api = { version = "2.0.0-dev", path = "../../client/api" }
-sc-client = { version = "0.8.0-dev", path = "../../client/" }
 sc-client-db = { version = "0.8.0-dev", features = ["test-helpers"], path = "../../client/db" }
 sp-consensus = { version = "0.8.0-dev", path = "../../primitives/consensus/common" }
 sc-executor = { version = "0.8.0-dev", path = "../../client/executor" }
->>>>>>> 3ac409ba
+sc-service = { version = "0.8.0-dev", features = ["test-helpers"],  path = "../../client/service" }
 futures = "0.3.4"
 hash-db = "0.15.2"
 sp-keyring = { version = "2.0.0-dev", path = "../../primitives/keyring" }
