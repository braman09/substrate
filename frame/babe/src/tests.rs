// Copyright 2019-2020 Parity Technologies (UK) Ltd.
// This file is part of Substrate.

// Substrate is free software: you can redistribute it and/or modify
// it under the terms of the GNU General Public License as published by
// the Free Software Foundation, either version 3 of the License, or
// (at your option) any later version.

// Substrate is distributed in the hope that it will be useful,
// but WITHOUT ANY WARRANTY; without even the implied warranty of
// MERCHANTABILITY or FITNESS FOR A PARTICULAR PURPOSE.  See the
// GNU General Public License for more details.

// You should have received a copy of the GNU General Public License
// along with Substrate.  If not, see <http://www.gnu.org/licenses/>.

//! Consensus extension module tests for BABE consensus.

use super::*;
<<<<<<< HEAD
use mock::*;
use sp_runtime::traits::OnFinalize;
=======
use mock::{new_test_ext, Babe, System};
use sp_runtime::{traits::OnFinalize, testing::{Digest, DigestItem}};
>>>>>>> 3bc3bb6b
use pallet_session::ShouldEndSession;

const EMPTY_RANDOMNESS: [u8; 32] = [
	74, 25, 49, 128, 53, 97, 244, 49,
	222, 202, 176, 2, 231, 66, 95, 10,
	133, 49, 213, 228, 86, 161, 164, 127,
	217, 153, 138, 37, 48, 192, 248, 0,
];

#[test]
fn empty_randomness_is_correct() {
	let s = compute_randomness([0; RANDOMNESS_LENGTH], 0, std::iter::empty(), None);
	assert_eq!(s, EMPTY_RANDOMNESS);
}

#[test]
fn initial_values() {
	new_test_ext(vec![0, 1, 2, 3]).execute_with(|| {
		assert_eq!(Babe::authorities().len(), 4)
	})
}

#[test]
fn check_module() {
	new_test_ext(vec![0, 1, 2, 3]).execute_with(|| {
		assert!(!Babe::should_end_session(0), "Genesis does not change sessions");
		assert!(!Babe::should_end_session(200000),
			"BABE does not include the block number in epoch calculations");
	})
}

#[test]
fn first_block_epoch_zero_start() {
	new_test_ext(vec![0, 1, 2, 3]).execute_with(|| {
		let genesis_slot = 100;
		let first_vrf = [1; 32];
		let pre_digest = make_pre_digest(
			0,
			genesis_slot,
			first_vrf,
			[0xff; 64],
		);

		assert_eq!(Babe::genesis_slot(), 0);
		System::initialize(
			&1,
			&Default::default(),
			&Default::default(),
			&pre_digest,
			Default::default(),
		);

		// see implementation of the function for details why: we issue an
		// epoch-change digest but don't do it via the normal session mechanism.
		assert!(!Babe::should_end_session(1));
		assert_eq!(Babe::genesis_slot(), genesis_slot);
		assert_eq!(Babe::current_slot(), genesis_slot);
		assert_eq!(Babe::epoch_index(), 0);

		Babe::on_finalize(1);
		let header = System::finalize();

		assert_eq!(SegmentIndex::get(), 0);
		assert_eq!(UnderConstruction::get(0), vec![first_vrf]);
		assert_eq!(Babe::randomness(), [0; 32]);
		assert_eq!(NextRandomness::get(), [0; 32]);

		assert_eq!(header.digest.logs.len(), 2);
		assert_eq!(pre_digest.logs.len(), 1);
		assert_eq!(header.digest.logs[0], pre_digest.logs[0]);

		let authorities = Babe::authorities();
		let consensus_log = sp_consensus_babe::ConsensusLog::NextEpochData(
			sp_consensus_babe::digests::NextEpochDescriptor {
				authorities,
				randomness: Babe::randomness(),
			}
		);
		let consensus_digest = DigestItem::Consensus(BABE_ENGINE_ID, consensus_log.encode());

		// first epoch descriptor has same info as last.
		assert_eq!(header.digest.logs[1], consensus_digest.clone())
	})
}

#[test]
fn authority_index() {
	new_test_ext(vec![0, 1, 2, 3]).execute_with(|| {
		assert_eq!(
			Babe::find_author((&[(BABE_ENGINE_ID, &[][..])]).into_iter().cloned()), None,
			"Trivially invalid authorities are ignored")
	})
}

#[test]
fn can_predict_next_epoch_change() {
	new_test_ext(vec![]).execute_with(|| {
		assert_eq!(<Test as Trait>::EpochDuration::get(), 3);
		// this sets the genesis slot to 6;
		go_to_block(1, 6);
		assert_eq!(Babe::genesis_slot(), 6);
		assert_eq!(Babe::current_slot(), 6);
		assert_eq!(Babe::epoch_index(), 0);

		progress_to_block(5);

		assert_eq!(Babe::epoch_index(), 5 / 3);
		assert_eq!(Babe::current_slot(), 10);

		// next epoch change will be at
		assert_eq!(Babe::current_epoch_start(), 9); // next change will be 12, 2 slots from now
		assert_eq!(Babe::next_expected_epoch_change(System::block_number()), 5 + 2);
	})
}<|MERGE_RESOLUTION|>--- conflicted
+++ resolved
@@ -17,13 +17,8 @@
 //! Consensus extension module tests for BABE consensus.
 
 use super::*;
-<<<<<<< HEAD
 use mock::*;
 use sp_runtime::traits::OnFinalize;
-=======
-use mock::{new_test_ext, Babe, System};
-use sp_runtime::{traits::OnFinalize, testing::{Digest, DigestItem}};
->>>>>>> 3bc3bb6b
 use pallet_session::ShouldEndSession;
 
 const EMPTY_RANDOMNESS: [u8; 32] = [
