--- conflicted
+++ resolved
@@ -725,460 +725,4 @@
 
 		Self::deposit_event(RawEvent::Deposit(numeric_amount));
 	}
-<<<<<<< HEAD
-=======
-}
-
-#[cfg(test)]
-mod tests {
-	use super::*;
-
-	use frame_support::{assert_noop, assert_ok, impl_outer_origin, parameter_types, weights::Weight};
-	use frame_support::traits::Contains;
-	use sp_core::H256;
-	use sp_runtime::{
-		Perbill,
-		testing::Header,
-		traits::{BlakeTwo256, OnFinalize, IdentityLookup, BadOrigin},
-	};
-
-	impl_outer_origin! {
-		pub enum Origin for Test  where system = frame_system {}
-	}
-
-	#[derive(Clone, Eq, PartialEq)]
-	pub struct Test;
-	parameter_types! {
-		pub const BlockHashCount: u64 = 250;
-		pub const MaximumBlockWeight: Weight = 1024;
-		pub const MaximumBlockLength: u32 = 2 * 1024;
-		pub const AvailableBlockRatio: Perbill = Perbill::one();
-	}
-	impl frame_system::Trait for Test {
-		type Origin = Origin;
-		type Index = u64;
-		type BlockNumber = u64;
-		type Call = ();
-		type Hash = H256;
-		type Hashing = BlakeTwo256;
-		type AccountId = u64;
-		type Lookup = IdentityLookup<Self::AccountId>;
-		type Header = Header;
-		type Event = ();
-		type BlockHashCount = BlockHashCount;
-		type MaximumBlockWeight = MaximumBlockWeight;
-		type AvailableBlockRatio = AvailableBlockRatio;
-		type MaximumBlockLength = MaximumBlockLength;
-		type Version = ();
-		type ModuleToIndex = ();
-		type AccountData = pallet_balances::AccountData<u64>;
-		type OnNewAccount = ();
-		type OnKilledAccount = ();
-	}
-	parameter_types! {
-		pub const ExistentialDeposit: u64 = 1;
-}
-	impl pallet_balances::Trait for Test {
-		type Balance = u64;
-		type Event = ();
-		type DustRemoval = ();
-		type ExistentialDeposit = ExistentialDeposit;
-		type AccountStore = System;
-	}
-	pub struct TenToFourteen;
-	impl Contains<u64> for TenToFourteen {
-		fn contains(n: &u64) -> bool {
-			*n >= 10 && *n <= 14
-		}
-		fn sorted_members() -> Vec<u64> {
-			vec![10, 11, 12, 13, 14]
-		}
-	}
-	parameter_types! {
-		pub const ProposalBond: Permill = Permill::from_percent(5);
-		pub const ProposalBondMinimum: u64 = 1;
-		pub const SpendPeriod: u64 = 2;
-		pub const Burn: Permill = Permill::from_percent(50);
-		pub const TipCountdown: u64 = 1;
-		pub const TipFindersFee: Percent = Percent::from_percent(20);
-		pub const TipReportDepositBase: u64 = 1;
-		pub const TipReportDepositPerByte: u64 = 1;
-	}
-	impl Trait for Test {
-		type Currency = pallet_balances::Module<Test>;
-		type ApproveOrigin = frame_system::EnsureRoot<u64>;
-		type RejectOrigin = frame_system::EnsureRoot<u64>;
-		type Tippers = TenToFourteen;
-		type TipCountdown = TipCountdown;
-		type TipFindersFee = TipFindersFee;
-		type TipReportDepositBase = TipReportDepositBase;
-		type TipReportDepositPerByte = TipReportDepositPerByte;
-		type Event = ();
-		type ProposalRejection = ();
-		type ProposalBond = ProposalBond;
-		type ProposalBondMinimum = ProposalBondMinimum;
-		type SpendPeriod = SpendPeriod;
-		type Burn = Burn;
-	}
-	type System = frame_system::Module<Test>;
-	type Balances = pallet_balances::Module<Test>;
-	type Treasury = Module<Test>;
-
-	fn new_test_ext() -> sp_io::TestExternalities {
-		let mut t = frame_system::GenesisConfig::default().build_storage::<Test>().unwrap();
-		pallet_balances::GenesisConfig::<Test>{
-			// Total issuance will be 200 with treasury account initialized at ED.
-			balances: vec![(0, 100), (1, 98), (2, 1)],
-		}.assimilate_storage(&mut t).unwrap();
-		GenesisConfig::default().assimilate_storage::<Test>(&mut t).unwrap();
-		t.into()
-	}
-
-	#[test]
-	fn genesis_config_works() {
-		new_test_ext().execute_with(|| {
-			assert_eq!(Treasury::pot(), 0);
-			assert_eq!(Treasury::proposal_count(), 0);
-		});
-	}
-
-	fn tip_hash() -> H256 {
-		BlakeTwo256::hash_of(&(BlakeTwo256::hash(b"awesome.dot"), 3u64))
-	}
-
-	#[test]
-	fn tip_new_cannot_be_used_twice() {
-		new_test_ext().execute_with(|| {
-			Balances::make_free_balance_be(&Treasury::account_id(), 101);
-			assert_ok!(Treasury::tip_new(Origin::signed(10), b"awesome.dot".to_vec(), 3, 10));
-			assert_noop!(
-				Treasury::tip_new(Origin::signed(11), b"awesome.dot".to_vec(), 3, 10),
-				Error::<Test>::AlreadyKnown
-			);
-		});
-	}
-
-	#[test]
-	fn report_awesome_and_tip_works() {
-		new_test_ext().execute_with(|| {
-			Balances::make_free_balance_be(&Treasury::account_id(), 101);
-			assert_ok!(Treasury::report_awesome(Origin::signed(0), b"awesome.dot".to_vec(), 3));
-			assert_eq!(Balances::reserved_balance(0), 12);
-			assert_eq!(Balances::free_balance(0), 88);
-
-			// other reports don't count.
-			assert_noop!(
-				Treasury::report_awesome(Origin::signed(1), b"awesome.dot".to_vec(), 3),
-				Error::<Test>::AlreadyKnown
-			);
-
-			let h = tip_hash();
-			assert_ok!(Treasury::tip(Origin::signed(10), h.clone(), 10));
-			assert_ok!(Treasury::tip(Origin::signed(11), h.clone(), 10));
-			assert_ok!(Treasury::tip(Origin::signed(12), h.clone(), 10));
-			assert_noop!(Treasury::tip(Origin::signed(9), h.clone(), 10), BadOrigin);
-			System::set_block_number(2);
-			assert_ok!(Treasury::close_tip(Origin::signed(100), h.into()));
-			assert_eq!(Balances::reserved_balance(0), 0);
-			assert_eq!(Balances::free_balance(0), 102);
-			assert_eq!(Balances::free_balance(3), 8);
-		});
-	}
-
-	#[test]
-	fn report_awesome_from_beneficiary_and_tip_works() {
-		new_test_ext().execute_with(|| {
-			Balances::make_free_balance_be(&Treasury::account_id(), 101);
-			assert_ok!(Treasury::report_awesome(Origin::signed(0), b"awesome.dot".to_vec(), 0));
-			assert_eq!(Balances::reserved_balance(0), 12);
-			assert_eq!(Balances::free_balance(0), 88);
-			let h = BlakeTwo256::hash_of(&(BlakeTwo256::hash(b"awesome.dot"), 0u64));
-			assert_ok!(Treasury::tip(Origin::signed(10), h.clone(), 10));
-			assert_ok!(Treasury::tip(Origin::signed(11), h.clone(), 10));
-			assert_ok!(Treasury::tip(Origin::signed(12), h.clone(), 10));
-			System::set_block_number(2);
-			assert_ok!(Treasury::close_tip(Origin::signed(100), h.into()));
-			assert_eq!(Balances::reserved_balance(0), 0);
-			assert_eq!(Balances::free_balance(0), 110);
-		});
-	}
-
-	#[test]
-	fn close_tip_works() {
-		new_test_ext().execute_with(|| {
-			Balances::make_free_balance_be(&Treasury::account_id(), 101);
-			assert_eq!(Treasury::pot(), 100);
-
-			assert_ok!(Treasury::tip_new(Origin::signed(10), b"awesome.dot".to_vec(), 3, 10));
-			let h = tip_hash();
-			assert_ok!(Treasury::tip(Origin::signed(11), h.clone(), 10));
-			assert_noop!(Treasury::close_tip(Origin::signed(0), h.into()), Error::<Test>::StillOpen);
-
-			assert_ok!(Treasury::tip(Origin::signed(12), h.clone(), 10));
-			assert_noop!(Treasury::close_tip(Origin::signed(0), h.into()), Error::<Test>::Premature);
-
-			System::set_block_number(2);
-			assert_noop!(Treasury::close_tip(Origin::NONE, h.into()), BadOrigin);
-			assert_ok!(Treasury::close_tip(Origin::signed(0), h.into()));
-			assert_eq!(Balances::free_balance(3), 10);
-
-			assert_noop!(Treasury::close_tip(Origin::signed(100), h.into()), Error::<Test>::UnknownTip);
-		});
-	}
-
-	#[test]
-	fn retract_tip_works() {
-		new_test_ext().execute_with(|| {
-			Balances::make_free_balance_be(&Treasury::account_id(), 101);
-			assert_ok!(Treasury::report_awesome(Origin::signed(0), b"awesome.dot".to_vec(), 3));
-			let h = tip_hash();
-			assert_ok!(Treasury::tip(Origin::signed(10), h.clone(), 10));
-			assert_ok!(Treasury::tip(Origin::signed(11), h.clone(), 10));
-			assert_ok!(Treasury::tip(Origin::signed(12), h.clone(), 10));
-			assert_noop!(Treasury::retract_tip(Origin::signed(10), h.clone()), Error::<Test>::NotFinder);
-			assert_ok!(Treasury::retract_tip(Origin::signed(0), h.clone()));
-			System::set_block_number(2);
-			assert_noop!(Treasury::close_tip(Origin::signed(0), h.into()), Error::<Test>::UnknownTip);
-		});
-	}
-
-	#[test]
-	fn tip_median_calculation_works() {
-		new_test_ext().execute_with(|| {
-			Balances::make_free_balance_be(&Treasury::account_id(), 101);
-			assert_ok!(Treasury::tip_new(Origin::signed(10), b"awesome.dot".to_vec(), 3, 0));
-			let h = tip_hash();
-			assert_ok!(Treasury::tip(Origin::signed(11), h.clone(), 10));
-			assert_ok!(Treasury::tip(Origin::signed(12), h.clone(), 1000000));
-			System::set_block_number(2);
-			assert_ok!(Treasury::close_tip(Origin::signed(0), h.into()));
-			assert_eq!(Balances::free_balance(3), 10);
-		});
-	}
-
-	#[test]
-	fn tip_changing_works() {
-		new_test_ext().execute_with(|| {
-			Balances::make_free_balance_be(&Treasury::account_id(), 101);
-			assert_ok!(Treasury::tip_new(Origin::signed(10), b"awesome.dot".to_vec(), 3, 10000));
-			let h = tip_hash();
-			assert_ok!(Treasury::tip(Origin::signed(11), h.clone(), 10000));
-			assert_ok!(Treasury::tip(Origin::signed(12), h.clone(), 10000));
-			assert_ok!(Treasury::tip(Origin::signed(13), h.clone(), 0));
-			assert_ok!(Treasury::tip(Origin::signed(14), h.clone(), 0));
-			assert_ok!(Treasury::tip(Origin::signed(12), h.clone(), 1000));
-			assert_ok!(Treasury::tip(Origin::signed(11), h.clone(), 100));
-			assert_ok!(Treasury::tip(Origin::signed(10), h.clone(), 10));
-			System::set_block_number(2);
-			assert_ok!(Treasury::close_tip(Origin::signed(0), h.into()));
-			assert_eq!(Balances::free_balance(3), 10);
-		});
-	}
-
-	#[test]
-	fn minting_works() {
-		new_test_ext().execute_with(|| {
-			// Check that accumulate works when we have Some value in Dummy already.
-			Balances::make_free_balance_be(&Treasury::account_id(), 101);
-			assert_eq!(Treasury::pot(), 100);
-		});
-	}
-
-	#[test]
-	fn spend_proposal_takes_min_deposit() {
-		new_test_ext().execute_with(|| {
-			assert_ok!(Treasury::propose_spend(Origin::signed(0), 1, 3));
-			assert_eq!(Balances::free_balance(0), 99);
-			assert_eq!(Balances::reserved_balance(0), 1);
-		});
-	}
-
-	#[test]
-	fn spend_proposal_takes_proportional_deposit() {
-		new_test_ext().execute_with(|| {
-			assert_ok!(Treasury::propose_spend(Origin::signed(0), 100, 3));
-			assert_eq!(Balances::free_balance(0), 95);
-			assert_eq!(Balances::reserved_balance(0), 5);
-		});
-	}
-
-	#[test]
-	fn spend_proposal_fails_when_proposer_poor() {
-		new_test_ext().execute_with(|| {
-			assert_noop!(
-				Treasury::propose_spend(Origin::signed(2), 100, 3),
-				Error::<Test>::InsufficientProposersBalance,
-			);
-		});
-	}
-
-	#[test]
-	fn accepted_spend_proposal_ignored_outside_spend_period() {
-		new_test_ext().execute_with(|| {
-			Balances::make_free_balance_be(&Treasury::account_id(), 101);
-
-			assert_ok!(Treasury::propose_spend(Origin::signed(0), 100, 3));
-			assert_ok!(Treasury::approve_proposal(Origin::ROOT, 0));
-
-			<Treasury as OnFinalize<u64>>::on_finalize(1);
-			assert_eq!(Balances::free_balance(3), 0);
-			assert_eq!(Treasury::pot(), 100);
-		});
-	}
-
-	#[test]
-	fn unused_pot_should_diminish() {
-		new_test_ext().execute_with(|| {
-			let init_total_issuance = Balances::total_issuance();
-			Balances::make_free_balance_be(&Treasury::account_id(), 101);
-			assert_eq!(Balances::total_issuance(), init_total_issuance + 100);
-
-			<Treasury as OnFinalize<u64>>::on_finalize(2);
-			assert_eq!(Treasury::pot(), 50);
-			assert_eq!(Balances::total_issuance(), init_total_issuance + 50);
-		});
-	}
-
-	#[test]
-	fn rejected_spend_proposal_ignored_on_spend_period() {
-		new_test_ext().execute_with(|| {
-			Balances::make_free_balance_be(&Treasury::account_id(), 101);
-
-			assert_ok!(Treasury::propose_spend(Origin::signed(0), 100, 3));
-			assert_ok!(Treasury::reject_proposal(Origin::ROOT, 0));
-
-			<Treasury as OnFinalize<u64>>::on_finalize(2);
-			assert_eq!(Balances::free_balance(3), 0);
-			assert_eq!(Treasury::pot(), 50);
-		});
-	}
-
-	#[test]
-	fn reject_already_rejected_spend_proposal_fails() {
-		new_test_ext().execute_with(|| {
-			Balances::make_free_balance_be(&Treasury::account_id(), 101);
-
-			assert_ok!(Treasury::propose_spend(Origin::signed(0), 100, 3));
-			assert_ok!(Treasury::reject_proposal(Origin::ROOT, 0));
-			assert_noop!(Treasury::reject_proposal(Origin::ROOT, 0), Error::<Test>::InvalidProposalIndex);
-		});
-	}
-
-	#[test]
-	fn reject_non_existent_spend_proposal_fails() {
-		new_test_ext().execute_with(|| {
-			assert_noop!(Treasury::reject_proposal(Origin::ROOT, 0), Error::<Test>::InvalidProposalIndex);
-		});
-	}
-
-	#[test]
-	fn accept_non_existent_spend_proposal_fails() {
-		new_test_ext().execute_with(|| {
-			assert_noop!(Treasury::approve_proposal(Origin::ROOT, 0), Error::<Test>::InvalidProposalIndex);
-		});
-	}
-
-	#[test]
-	fn accept_already_rejected_spend_proposal_fails() {
-		new_test_ext().execute_with(|| {
-			Balances::make_free_balance_be(&Treasury::account_id(), 101);
-
-			assert_ok!(Treasury::propose_spend(Origin::signed(0), 100, 3));
-			assert_ok!(Treasury::reject_proposal(Origin::ROOT, 0));
-			assert_noop!(Treasury::approve_proposal(Origin::ROOT, 0), Error::<Test>::InvalidProposalIndex);
-		});
-	}
-
-	#[test]
-	fn accepted_spend_proposal_enacted_on_spend_period() {
-		new_test_ext().execute_with(|| {
-			Balances::make_free_balance_be(&Treasury::account_id(), 101);
-			assert_eq!(Treasury::pot(), 100);
-
-			assert_ok!(Treasury::propose_spend(Origin::signed(0), 100, 3));
-			assert_ok!(Treasury::approve_proposal(Origin::ROOT, 0));
-
-			<Treasury as OnFinalize<u64>>::on_finalize(2);
-			assert_eq!(Balances::free_balance(3), 100);
-			assert_eq!(Treasury::pot(), 0);
-		});
-	}
-
-	#[test]
-	fn pot_underflow_should_not_diminish() {
-		new_test_ext().execute_with(|| {
-			Balances::make_free_balance_be(&Treasury::account_id(), 101);
-			assert_eq!(Treasury::pot(), 100);
-
-			assert_ok!(Treasury::propose_spend(Origin::signed(0), 150, 3));
-			assert_ok!(Treasury::approve_proposal(Origin::ROOT, 0));
-
-			<Treasury as OnFinalize<u64>>::on_finalize(2);
-			assert_eq!(Treasury::pot(), 100); // Pot hasn't changed
-
-			let _ = Balances::deposit_into_existing(&Treasury::account_id(), 100).unwrap();
-			<Treasury as OnFinalize<u64>>::on_finalize(4);
-			assert_eq!(Balances::free_balance(3), 150); // Fund has been spent
-			assert_eq!(Treasury::pot(), 25); // Pot has finally changed
-		});
-	}
-
-	// Treasury account doesn't get deleted if amount approved to spend is all its free balance.
-	// i.e. pot should not include existential deposit needed for account survival.
-	#[test]
-	fn treasury_account_doesnt_get_deleted() {
-		new_test_ext().execute_with(|| {
-			Balances::make_free_balance_be(&Treasury::account_id(), 101);
-			assert_eq!(Treasury::pot(), 100);
-			let treasury_balance = Balances::free_balance(&Treasury::account_id());
-
-			assert_ok!(Treasury::propose_spend(Origin::signed(0), treasury_balance, 3));
-			assert_ok!(Treasury::approve_proposal(Origin::ROOT, 0));
-
-			<Treasury as OnFinalize<u64>>::on_finalize(2);
-			assert_eq!(Treasury::pot(), 100); // Pot hasn't changed
-
-			assert_ok!(Treasury::propose_spend(Origin::signed(0), Treasury::pot(), 3));
-			assert_ok!(Treasury::approve_proposal(Origin::ROOT, 1));
-
-			<Treasury as OnFinalize<u64>>::on_finalize(4);
-			assert_eq!(Treasury::pot(), 0); // Pot is emptied
-			assert_eq!(Balances::free_balance(Treasury::account_id()), 1); // but the account is still there
-		});
-	}
-
-	// In case treasury account is not existing then it works fine.
-	// This is useful for chain that will just update runtime.
-	#[test]
-	fn inexistent_account_works() {
-		let mut t = frame_system::GenesisConfig::default().build_storage::<Test>().unwrap();
-		pallet_balances::GenesisConfig::<Test>{
-			balances: vec![(0, 100), (1, 99), (2, 1)],
-		}.assimilate_storage(&mut t).unwrap();
-		// Treasury genesis config is not build thus treasury account does not exist
-		let mut t: sp_io::TestExternalities = t.into();
-
-		t.execute_with(|| {
-			assert_eq!(Balances::free_balance(Treasury::account_id()), 0); // Account does not exist
-			assert_eq!(Treasury::pot(), 0); // Pot is empty
-
-			assert_ok!(Treasury::propose_spend(Origin::signed(0), 99, 3));
-			assert_ok!(Treasury::approve_proposal(Origin::ROOT, 0));
-			assert_ok!(Treasury::propose_spend(Origin::signed(0), 1, 3));
-			assert_ok!(Treasury::approve_proposal(Origin::ROOT, 1));
-			<Treasury as OnFinalize<u64>>::on_finalize(2);
-			assert_eq!(Treasury::pot(), 0); // Pot hasn't changed
-			assert_eq!(Balances::free_balance(3), 0); // Balance of `3` hasn't changed
-
-			Balances::make_free_balance_be(&Treasury::account_id(), 100);
-			assert_eq!(Treasury::pot(), 99); // Pot now contains funds
-			assert_eq!(Balances::free_balance(Treasury::account_id()), 100); // Account does exist
-
-			<Treasury as OnFinalize<u64>>::on_finalize(4);
-
-			assert_eq!(Treasury::pot(), 0); // Pot has changed
-			assert_eq!(Balances::free_balance(3), 99); // Balance of `3` has changed
-		});
-	}
->>>>>>> 653c89f6
 }