// Copyright 2017-2020 Parity Technologies (UK) Ltd.
// This file is part of Substrate.

// Substrate is free software: you can redistribute it and/or modify
// it under the terms of the GNU General Public License as published by
// the Free Software Foundation, either version 3 of the License, or
// (at your option) any later version.

// Substrate is distributed in the hope that it will be useful,
// but WITHOUT ANY WARRANTY; without even the implied warranty of
// MERCHANTABILITY or FITNESS FOR A PARTICULAR PURPOSE.  See the
// GNU General Public License for more details.

// You should have received a copy of the GNU General Public License
// along with Substrate.  If not, see <http://www.gnu.org/licenses/>.

//! # Executive Module
//!
//! The Executive module acts as the orchestration layer for the runtime. It dispatches incoming
//! extrinsic calls to the respective modules in the runtime.
//!
//! ## Overview
//!
//! The executive module is not a typical pallet providing functionality around a specific feature.
//! It is a cross-cutting framework component for the FRAME. It works in conjunction with the
//! [FRAME System module](../frame_system/index.html) to perform these cross-cutting functions.
//!
//! The Executive module provides functions to:
//!
//! - Check transaction validity.
//! - Initialize a block.
//! - Apply extrinsics.
//! - Execute a block.
//! - Finalize a block.
//! - Start an off-chain worker.
//!
//! ### Implementations
//!
//! The Executive module provides the following implementations:
//!
//! - `ExecuteBlock`: Trait that can be used to execute a block.
//! - `Executive`: Type that can be used to make the FRAME available from the runtime.
//!
//! ## Usage
//!
//! The default Substrate node template declares the [`Executive`](./struct.Executive.html) type in its library.
//!
//! ### Example
//!
//! `Executive` type declaration from the node template.
//!
//! ```
//! # use sp_runtime::generic;
//! # use frame_executive as executive;
//! # pub struct UncheckedExtrinsic {};
//! # pub struct Header {};
//! # type Context = frame_system::ChainContext<Runtime>;
//! # pub type Block = generic::Block<Header, UncheckedExtrinsic>;
//! # pub type Balances = u64;
//! # pub type AllModules = u64;
//! # pub enum Runtime {};
//! /// Executive: handles dispatch to the various modules.
//! pub type Executive = executive::Executive<Runtime, Block, Context, AllModules>;
//! ```

#![cfg_attr(not(feature = "std"), no_std)]

use sp_std::{prelude::*, marker::PhantomData};
use frame_support::{
	storage::StorageValue, weights::{GetDispatchInfo, DispatchInfo},
	traits::{OnInitialize, OnFinalize, OnRuntimeUpgrade, OffchainWorker},
};
use sp_runtime::{
	generic::Digest, ApplyExtrinsicResult,
	traits::{
		self, Header, Zero, One, Checkable, Applyable, CheckEqual, NumberFor,
		Block as BlockT, Dispatchable, Saturating,
	},
	transaction_validity::{TransactionValidity, TransactionSource},
};
use codec::{Codec, Encode};
use frame_system::{extrinsics_root, DigestOf};

/// Trait that can be used to execute a block.
pub trait ExecuteBlock<Block: BlockT> {
	/// Actually execute all transitions for `block`.
	fn execute_block(block: Block);
}

pub type CheckedOf<E, C> = <E as Checkable<C>>::Checked;
pub type CallOf<E, C> = <CheckedOf<E, C> as Applyable>::Call;
pub type OriginOf<E, C> = <CallOf<E, C> as Dispatchable>::Origin;

pub struct Executive<System, Block, Context, AllModules>(
	PhantomData<(System, Block, Context, AllModules)>
);

impl<
	System: frame_system::Trait,
	Block: traits::Block<Header=System::Header, Hash=System::Hash>,
	Context: Default,
	AllModules:
		OnRuntimeUpgrade +
		OnInitialize<System::BlockNumber> +
		OnFinalize<System::BlockNumber> +
		OffchainWorker<System::BlockNumber> +
> ExecuteBlock<Block> for Executive<System, Block, Context, AllModules>
where
	Block::Extrinsic: Checkable<Context> + Codec,
	CheckedOf<Block::Extrinsic, Context>:
		Applyable +
		GetDispatchInfo,
	CallOf<Block::Extrinsic, Context>: Dispatchable<Info=DispatchInfo>,
	OriginOf<Block::Extrinsic, Context>: From<Option<System::AccountId>>,
{
	fn execute_block(block: Block) {
		Executive::<System, Block, Context, AllModules>::execute_block(block);
	}
}

impl<
	System: frame_system::Trait,
	Block: traits::Block<Header=System::Header, Hash=System::Hash>,
	Context: Default,
	AllModules:
		OnRuntimeUpgrade +
		OnInitialize<System::BlockNumber> +
		OnFinalize<System::BlockNumber> +
		OffchainWorker<System::BlockNumber> +
> Executive<System, Block, Context, AllModules>
where
	Block::Extrinsic: Checkable<Context> + Codec,
	CheckedOf<Block::Extrinsic, Context>:
		Applyable +
		GetDispatchInfo,
	CallOf<Block::Extrinsic, Context>: Dispatchable<Info=DispatchInfo>,
	OriginOf<Block::Extrinsic, Context>: From<Option<System::AccountId>>,
{
	/// Start the execution of a particular block.
	pub fn initialize_block(header: &System::Header) {
		let digests = Self::extract_pre_digest(&header);
		Self::initialize_block_impl(
			header.number(),
			header.parent_hash(),
			header.extrinsics_root(),
			&digests
		);
	}

	fn extract_pre_digest(header: &System::Header) -> DigestOf<System> {
		let mut digest = <DigestOf<System>>::default();
		header.digest().logs()
			.iter()
			.for_each(|d| if d.as_pre_runtime().is_some() {
				digest.push(d.clone())
			});
		digest
	}

	fn initialize_block_impl(
		block_number: &System::BlockNumber,
		parent_hash: &System::Hash,
		extrinsics_root: &System::Hash,
		digest: &Digest<System::Hash>,
	) {
		if Self::runtime_upgraded() {
			// System is not part of `AllModules`, so we need to call this manually.
			<frame_system::Module::<System> as OnRuntimeUpgrade>::on_runtime_upgrade();
			let weight = <AllModules as OnRuntimeUpgrade>::on_runtime_upgrade();
			<frame_system::Module<System>>::register_extra_weight_unchecked(weight);
		}
		<frame_system::Module<System>>::initialize(
			block_number,
			parent_hash,
			extrinsics_root,
			digest,
			frame_system::InitKind::Full,
		);
		<frame_system::Module<System> as OnInitialize<System::BlockNumber>>::on_initialize(*block_number);
		let weight = <AllModules as OnInitialize<System::BlockNumber>>::on_initialize(*block_number);
		<frame_system::Module<System>>::register_extra_weight_unchecked(weight);

		frame_system::Module::<System>::note_finished_initialize();
	}

	/// Returns if the runtime was upgraded since the last time this function was called.
	fn runtime_upgraded() -> bool {
		let last = frame_system::LastRuntimeUpgrade::get();
		let current = <System::Version as frame_support::traits::Get<_>>::get();

		if last.map(|v| v.was_upgraded(&current)).unwrap_or(true) {
			frame_system::LastRuntimeUpgrade::put(
				frame_system::LastRuntimeUpgradeInfo::from(current),
			);
			true
		} else {
			false
		}
	}

	fn initial_checks(block: &Block) {
		let header = block.header();

		// Check that `parent_hash` is correct.
		let n = header.number().clone();
		assert!(
			n > System::BlockNumber::zero()
			&& <frame_system::Module<System>>::block_hash(n - System::BlockNumber::one()) == *header.parent_hash(),
			"Parent hash should be valid."
		);

		// Check that transaction trie root represents the transactions.
		let xts_root = extrinsics_root::<System::Hashing, _>(&block.extrinsics());
		header.extrinsics_root().check_equal(&xts_root);
		assert!(header.extrinsics_root() == &xts_root, "Transaction trie root must be valid.");
	}

	/// Actually execute all transitions for `block`.
	pub fn execute_block(block: Block) {
		Self::initialize_block(block.header());

		// any initial checks
		Self::initial_checks(&block);

		// execute extrinsics
		let (header, extrinsics) = block.deconstruct();
		Self::execute_extrinsics_with_book_keeping(extrinsics, *header.number());

		// any final checks
		Self::final_checks(&header);
	}

	/// Execute given extrinsics and take care of post-extrinsics book-keeping.
	fn execute_extrinsics_with_book_keeping(extrinsics: Vec<Block::Extrinsic>, block_number: NumberFor<Block>) {
		extrinsics.into_iter().for_each(Self::apply_extrinsic_no_note);

		// post-extrinsics book-keeping
		<frame_system::Module<System>>::note_finished_extrinsics();
		<frame_system::Module<System> as OnFinalize<System::BlockNumber>>::on_finalize(block_number);
		<AllModules as OnFinalize<System::BlockNumber>>::on_finalize(block_number);
	}

	/// Finalize the block - it is up the caller to ensure that all header fields are valid
	/// except state-root.
	pub fn finalize_block() -> System::Header {
		<frame_system::Module<System>>::note_finished_extrinsics();
		let block_number = <frame_system::Module<System>>::block_number();
		<frame_system::Module<System> as OnFinalize<System::BlockNumber>>::on_finalize(block_number);
		<AllModules as OnFinalize<System::BlockNumber>>::on_finalize(block_number);

		// set up extrinsics
		<frame_system::Module<System>>::derive_extrinsics();
		<frame_system::Module<System>>::finalize()
	}

	/// Apply extrinsic outside of the block execution function.
	///
	/// This doesn't attempt to validate anything regarding the block, but it builds a list of uxt
	/// hashes.
	pub fn apply_extrinsic(uxt: Block::Extrinsic) -> ApplyExtrinsicResult {
		let encoded = uxt.encode();
		let encoded_len = encoded.len();
		Self::apply_extrinsic_with_len(uxt, encoded_len, Some(encoded))
	}

	/// Apply an extrinsic inside the block execution function.
	fn apply_extrinsic_no_note(uxt: Block::Extrinsic) {
		let l = uxt.encode().len();
		match Self::apply_extrinsic_with_len(uxt, l, None) {
			Ok(_) => (),
			Err(e) => { let err: &'static str = e.into(); panic!(err) },
		}
	}

	/// Actually apply an extrinsic given its `encoded_len`; this doesn't note its hash.
	fn apply_extrinsic_with_len(
		uxt: Block::Extrinsic,
		encoded_len: usize,
		to_note: Option<Vec<u8>>,
	) -> ApplyExtrinsicResult {
		// Verify that the signature is good.
		let xt = uxt.check(&Default::default())?;

		// We don't need to make sure to `note_extrinsic` only after we know it's going to be
		// executed to prevent it from leaking in storage since at this point, it will either
		// execute or panic (and revert storage changes).
		if let Some(encoded) = to_note {
			<frame_system::Module<System>>::note_extrinsic(encoded);
		}

		// AUDIT: Under no circumstances may this function panic from here onwards.

		// Decode parameters and dispatch
		let dispatch_info = xt.get_dispatch_info();
<<<<<<< HEAD
		let r = Applyable::apply(xt, dispatch_info, encoded_len)?;
=======
		let r = Applyable::apply::<UnsignedValidator>(xt, &dispatch_info, encoded_len)?;
>>>>>>> b5e8592d

		<frame_system::Module<System>>::note_applied_extrinsic(&r, encoded_len as u32, dispatch_info);

		Ok(r)
	}

	fn final_checks(header: &System::Header) {
		// remove temporaries
		let new_header = <frame_system::Module<System>>::finalize();

		// check digest
		assert_eq!(
			header.digest().logs().len(),
			new_header.digest().logs().len(),
			"Number of digest items must match that calculated."
		);
		let items_zip = header.digest().logs().iter().zip(new_header.digest().logs().iter());
		for (header_item, computed_item) in items_zip {
			header_item.check_equal(&computed_item);
			assert!(header_item == computed_item, "Digest item must match that calculated.");
		}

		// check storage root.
		let storage_root = new_header.state_root();
		header.state_root().check_equal(&storage_root);
		assert!(header.state_root() == storage_root, "Storage root must match that calculated.");
	}

	/// Check a given signed transaction for validity. This doesn't execute any
	/// side-effects; it merely checks whether the transaction would panic if it were included or not.
	///
	/// Changes made to storage should be discarded.
	pub fn validate_transaction(
		source: TransactionSource,
		uxt: Block::Extrinsic,
	) -> TransactionValidity {
		let encoded_len = uxt.using_encoded(|d| d.len());
		let xt = uxt.check(&Default::default())?;

		let dispatch_info = xt.get_dispatch_info();
<<<<<<< HEAD
		xt.validate(source, dispatch_info, encoded_len)
=======
		xt.validate::<UnsignedValidator>(source, &dispatch_info, encoded_len)
>>>>>>> b5e8592d
	}

	/// Start an offchain worker and generate extrinsics.
	pub fn offchain_worker(header: &System::Header) {
		// We need to keep events available for offchain workers,
		// hence we initialize the block manually.
		// OffchainWorker RuntimeApi should skip initialization.
		let digests = Self::extract_pre_digest(header);

		<frame_system::Module<System>>::initialize(
			header.number(),
			header.parent_hash(),
			header.extrinsics_root(),
			&digests,
			frame_system::InitKind::Inspection,
		);

		// Initialize logger, so the log messages are visible
		// also when running WASM.
		frame_support::debug::RuntimeLogger::init();

		<AllModules as OffchainWorker<System::BlockNumber>>::offchain_worker(
			// to maintain backward compatibility we call module offchain workers
			// with parent block number.
			header.number().saturating_sub(1.into())
		)
	}
}


#[cfg(test)]
mod tests {
	use super::*;
	use sp_core::H256;
	use sp_runtime::{
		generic::Era, Perbill, DispatchError, testing::{Digest, Header, Block},
		traits::{Header as HeaderT, BlakeTwo256, IdentityLookup, ConvertInto},
		transaction_validity::{InvalidTransaction, TransactionValidityError},
	};
	use frame_support::{
		impl_outer_event, impl_outer_origin, parameter_types, impl_outer_dispatch,
		weights::Weight,
		traits::{Currency, LockIdentifier, LockableCurrency, WithdrawReasons, WithdrawReason},
	};
	use frame_system::{self as system, Call as SystemCall, ChainContext, LastRuntimeUpgradeInfo};
	use pallet_balances::Call as BalancesCall;
	use hex_literal::hex;

	mod custom {
		use frame_support::weights::{SimpleDispatchInfo, Weight};

		pub trait Trait: frame_system::Trait {}

		frame_support::decl_module! {
			pub struct Module<T: Trait> for enum Call where origin: T::Origin {
				#[weight = SimpleDispatchInfo::FixedNormal(100)]
				fn some_function(origin) {
					// NOTE: does not make any different.
					let _ = frame_system::ensure_signed(origin);
				}
				#[weight = SimpleDispatchInfo::FixedOperational(200)]
				fn some_root_operation(origin) {
					let _ = frame_system::ensure_root(origin);
				}
				#[weight = SimpleDispatchInfo::InsecureFreeNormal]
				fn some_unsigned_message(origin) {
					let _ = frame_system::ensure_none(origin);
				}

				// module hooks.
				// one with block number arg and one without
				fn on_initialize(n: T::BlockNumber) -> Weight {
					println!("on_initialize({})", n);
					175
				}

				fn on_finalize() {
					println!("on_finalize(?)");
				}
			}
		}
	}

	type System = frame_system::Module<Runtime>;
	type Balances = pallet_balances::Module<Runtime>;
	type Custom = custom::Module<Runtime>;

	use pallet_balances as balances;

	impl_outer_origin! {
		pub enum Origin for Runtime { }
	}

	impl_outer_event!{
		pub enum MetaEvent for Runtime {
			system<T>,
			balances<T>,
		}
	}
	impl_outer_dispatch! {
		pub enum Call for Runtime where origin: Origin {
			frame_system::System,
			pallet_balances::Balances,
		}
	}

	#[derive(Clone, Eq, PartialEq)]
	pub struct Runtime;
	parameter_types! {
		pub const BlockHashCount: u64 = 250;
		pub const MaximumBlockWeight: Weight = 1024;
		pub const MaximumBlockLength: u32 = 2 * 1024;
		pub const AvailableBlockRatio: Perbill = Perbill::one();
	}
	impl frame_system::Trait for Runtime {
		type Origin = Origin;
		type Index = u64;
		type Call = Call;
		type BlockNumber = u64;
		type Hash = sp_core::H256;
		type Hashing = BlakeTwo256;
		type AccountId = u64;
		type Lookup = IdentityLookup<u64>;
		type Header = Header;
		type Event = MetaEvent;
		type BlockHashCount = BlockHashCount;
		type MaximumBlockWeight = MaximumBlockWeight;
		type AvailableBlockRatio = AvailableBlockRatio;
		type MaximumBlockLength = MaximumBlockLength;
		type Version = RuntimeVersion;
		type ModuleToIndex = ();
		type AccountData = pallet_balances::AccountData<u64>;
		type OnNewAccount = ();
		type OnKilledAccount = ();
	}
	parameter_types! {
		pub const ExistentialDeposit: u64 = 1;
	}
	impl pallet_balances::Trait for Runtime {
		type Balance = u64;
		type Event = MetaEvent;
		type DustRemoval = ();
		type ExistentialDeposit = ExistentialDeposit;
		type AccountStore = System;
	}

	parameter_types! {
		pub const TransactionBaseFee: u64 = 10;
		pub const TransactionByteFee: u64 = 0;
	}
	impl pallet_transaction_payment::Trait for Runtime {
		type Currency = Balances;
		type OnTransactionPayment = ();
		type TransactionBaseFee = TransactionBaseFee;
		type TransactionByteFee = TransactionByteFee;
		type WeightToFee = ConvertInto;
		type FeeMultiplierUpdate = ();
	}
	impl custom::Trait for Runtime {}

	impl traits::ValidateUnsigned for Runtime {
		type Call = Call;

		fn pre_dispatch(_call: &Self::Call) -> Result<(), TransactionValidityError> {
			Ok(())
		}

		fn validate_unsigned(
			_source: TransactionSource,
			call: &Self::Call,
		) -> TransactionValidity {
			match call {
				Call::Balances(BalancesCall::set_balance(_, _, _)) => Ok(Default::default()),
				_ => InvalidTransaction::NoUnsignedValidator.into(),
			}
		}
	}

	pub struct RuntimeVersion;
	impl frame_support::traits::Get<sp_version::RuntimeVersion> for RuntimeVersion {
		fn get() -> sp_version::RuntimeVersion {
			RUNTIME_VERSION.with(|v| v.borrow().clone())
		}
	}

	thread_local! {
		pub static RUNTIME_VERSION: std::cell::RefCell<sp_version::RuntimeVersion> =
			Default::default();
	}

	type SignedExtra = (
		frame_system::CheckEra<Runtime>,
		frame_system::CheckNonce<Runtime>,
		frame_system::CheckWeight<Runtime>,
		frame_system::ValidateUnsigned<Runtime>,
		pallet_transaction_payment::ChargeTransactionPayment<Runtime>
	);
	type AllModules = (System, Balances, Custom);
	type TestXt = sp_runtime::testing::TestXt<Call, SignedExtra>;
	type Executive = super::Executive<Runtime, Block<TestXt>, ChainContext<Runtime>, AllModules>;

	fn extra(nonce: u64, fee: u64) -> SignedExtra {
		(
			frame_system::CheckEra::from(Era::Immortal),
			frame_system::CheckNonce::from(nonce),
			frame_system::CheckWeight::new(),
			frame_system::ValidateUnsigned::new(),
			pallet_transaction_payment::ChargeTransactionPayment::from(fee)
		)
	}

	fn sign_extra(who: u64, nonce: u64, fee: u64) -> Option<(u64, SignedExtra)> {
		Some((who, extra(nonce, fee)))
	}

	#[test]
	fn balance_transfer_dispatch_works() {
		let mut t = frame_system::GenesisConfig::default().build_storage::<Runtime>().unwrap();
		pallet_balances::GenesisConfig::<Runtime> {
			balances: vec![(1, 211)],
		}.assimilate_storage(&mut t).unwrap();
		let xt = TestXt::new(Call::Balances(BalancesCall::transfer(2, 69)), sign_extra(1, 0, 0));
		let weight = xt.get_dispatch_info().weight as u64;
		let mut t = sp_io::TestExternalities::new(t);
		t.execute_with(|| {
			Executive::initialize_block(&Header::new(
				1,
				H256::default(),
				H256::default(),
				[69u8; 32].into(),
				Digest::default(),
			));
			let r = Executive::apply_extrinsic(xt);
			assert!(r.is_ok());
			assert_eq!(<pallet_balances::Module<Runtime>>::total_balance(&1), 142 - 10 - weight);
			assert_eq!(<pallet_balances::Module<Runtime>>::total_balance(&2), 69);
		});
	}

	fn new_test_ext(balance_factor: u64) -> sp_io::TestExternalities {
		let mut t = frame_system::GenesisConfig::default().build_storage::<Runtime>().unwrap();
		pallet_balances::GenesisConfig::<Runtime> {
			balances: vec![(1, 111 * balance_factor)],
		}.assimilate_storage(&mut t).unwrap();
		t.into()
	}

	#[test]
	fn block_import_works() {
		new_test_ext(1).execute_with(|| {
			Executive::execute_block(Block {
				header: Header {
					parent_hash: [69u8; 32].into(),
					number: 1,
					state_root: hex!("489ae9b57a19bb4733a264dc64bbcae9b140a904657a681ed3bb5fbbe8cf412b").into(),
					extrinsics_root: hex!("03170a2e7597b7b7e3d84c05391d139a62b157e78786d8c082f29dcf4c111314").into(),
					digest: Digest { logs: vec![], },
				},
				extrinsics: vec![],
			});
		});
	}

	#[test]
	#[should_panic]
	fn block_import_of_bad_state_root_fails() {
		new_test_ext(1).execute_with(|| {
			Executive::execute_block(Block {
				header: Header {
					parent_hash: [69u8; 32].into(),
					number: 1,
					state_root: [0u8; 32].into(),
					extrinsics_root: hex!("03170a2e7597b7b7e3d84c05391d139a62b157e78786d8c082f29dcf4c111314").into(),
					digest: Digest { logs: vec![], },
				},
				extrinsics: vec![],
			});
		});
	}

	#[test]
	#[should_panic]
	fn block_import_of_bad_extrinsic_root_fails() {
		new_test_ext(1).execute_with(|| {
			Executive::execute_block(Block {
				header: Header {
					parent_hash: [69u8; 32].into(),
					number: 1,
					state_root: hex!("49cd58a254ccf6abc4a023d9a22dcfc421e385527a250faec69f8ad0d8ed3e48").into(),
					extrinsics_root: [0u8; 32].into(),
					digest: Digest { logs: vec![], },
				},
				extrinsics: vec![],
			});
		});
	}

	#[test]
	fn bad_extrinsic_not_inserted() {
		let mut t = new_test_ext(1);
		// bad nonce check!
		let xt = TestXt::new(Call::Balances(BalancesCall::transfer(33, 69)), sign_extra(1, 30, 0));
		t.execute_with(|| {
			Executive::initialize_block(&Header::new(
				1,
				H256::default(),
				H256::default(),
				[69u8; 32].into(),
				Digest::default(),
			));
			assert!(Executive::apply_extrinsic(xt).is_err());
			assert_eq!(<frame_system::Module<Runtime>>::extrinsic_index(), Some(0));
		});
	}

	#[test]
	fn block_weight_limit_enforced() {
		let mut t = new_test_ext(10000);
		// given: TestXt uses the encoded len as fixed Len:
		let xt = TestXt::new(Call::Balances(BalancesCall::transfer(33, 0)), sign_extra(1, 0, 0));
		let encoded = xt.encode();
		let encoded_len = encoded.len() as Weight;
		let limit = AvailableBlockRatio::get() * MaximumBlockWeight::get() - 175;
		let num_to_exhaust_block = limit / encoded_len;
		t.execute_with(|| {
			Executive::initialize_block(&Header::new(
				1,
				H256::default(),
				H256::default(),
				[69u8; 32].into(),
				Digest::default(),
			));
			// Initial block weight form the custom module.
			assert_eq!(<frame_system::Module<Runtime>>::all_extrinsics_weight(), 175);

			for nonce in 0..=num_to_exhaust_block {
				let xt = TestXt::new(
					Call::Balances(BalancesCall::transfer(33, 0)), sign_extra(1, nonce.into(), 0),
				);
				let res = Executive::apply_extrinsic(xt);
				if nonce != num_to_exhaust_block {
					assert!(res.is_ok());
					assert_eq!(
						<frame_system::Module<Runtime>>::all_extrinsics_weight(),
						encoded_len * (nonce + 1) + 175,
					);
					assert_eq!(<frame_system::Module<Runtime>>::extrinsic_index(), Some(nonce as u32 + 1));
				} else {
					assert_eq!(res, Err(InvalidTransaction::ExhaustsResources.into()));
				}
			}
		});
	}

	#[test]
	fn block_weight_and_size_is_stored_per_tx() {
		let xt = TestXt::new(Call::Balances(BalancesCall::transfer(33, 0)), sign_extra(1, 0, 0));
		let x1 = TestXt::new(Call::Balances(BalancesCall::transfer(33, 0)), sign_extra(1, 1, 0));
		let x2 = TestXt::new(Call::Balances(BalancesCall::transfer(33, 0)), sign_extra(1, 2, 0));
		let len = xt.clone().encode().len() as u32;
		let mut t = new_test_ext(1);
		t.execute_with(|| {
			assert_eq!(<frame_system::Module<Runtime>>::all_extrinsics_weight(), 0);
			assert_eq!(<frame_system::Module<Runtime>>::all_extrinsics_len(), 0);

			assert!(Executive::apply_extrinsic(xt.clone()).unwrap().is_ok());
			assert!(Executive::apply_extrinsic(x1.clone()).unwrap().is_ok());
			assert!(Executive::apply_extrinsic(x2.clone()).unwrap().is_ok());

			// default weight for `TestXt` == encoded length.
			assert_eq!(<frame_system::Module<Runtime>>::all_extrinsics_weight(), (3 * len) as Weight);
			assert_eq!(<frame_system::Module<Runtime>>::all_extrinsics_len(), 3 * len);

			let _ = <frame_system::Module<Runtime>>::finalize();

			assert_eq!(<frame_system::Module<Runtime>>::all_extrinsics_weight(), 0);
			assert_eq!(<frame_system::Module<Runtime>>::all_extrinsics_len(), 0);
		});
	}

	#[test]
	fn validate_unsigned() {
		let xt = TestXt::new(Call::Balances(BalancesCall::set_balance(33, 69, 69)), None);
		let mut t = new_test_ext(1);

		t.execute_with(|| {
			assert_eq!(
				Executive::validate_transaction(TransactionSource::InBlock, xt.clone()),
				Ok(Default::default()),
			);
			assert_eq!(Executive::apply_extrinsic(xt), Ok(Err(DispatchError::BadOrigin)));
		});
	}

	#[test]
	fn can_pay_for_tx_fee_on_full_lock() {
		let id: LockIdentifier = *b"0       ";
		let execute_with_lock = |lock: WithdrawReasons| {
			let mut t = new_test_ext(1);
			t.execute_with(|| {
				<pallet_balances::Module<Runtime> as LockableCurrency<u64>>::set_lock(
					id,
					&1,
					110,
					lock,
				);
				let xt = TestXt::new(
					Call::System(SystemCall::remark(vec![1u8])),
					sign_extra(1, 0, 0),
				);
				let weight = xt.get_dispatch_info().weight as u64;
				Executive::initialize_block(&Header::new(
					1,
					H256::default(),
					H256::default(),
					[69u8; 32].into(),
					Digest::default(),
				));

				if lock == WithdrawReasons::except(WithdrawReason::TransactionPayment) {
					assert!(Executive::apply_extrinsic(xt).unwrap().is_ok());
					// tx fee has been deducted.
					assert_eq!(<pallet_balances::Module<Runtime>>::total_balance(&1), 111 - 10 - weight);
				} else {
					assert_eq!(
						Executive::apply_extrinsic(xt),
						Err(InvalidTransaction::Payment.into()),
					);
					assert_eq!(<pallet_balances::Module<Runtime>>::total_balance(&1), 111);
				}
			});
		};

		execute_with_lock(WithdrawReasons::all());
		execute_with_lock(WithdrawReasons::except(WithdrawReason::TransactionPayment));
	}

	#[test]
	fn block_hooks_weight_is_stored() {
		new_test_ext(1).execute_with(|| {

			Executive::initialize_block(&Header::new_from_number(1));
			// NOTE: might need updates over time if system and balance introduce new weights. For
			// now only accounts for the custom module.
			assert_eq!(<frame_system::Module<Runtime>>::all_extrinsics_weight(), 150 + 25);
		})
	}

	#[test]
	fn runtime_upgraded_should_work() {
		new_test_ext(1).execute_with(|| {
			RUNTIME_VERSION.with(|v| *v.borrow_mut() = Default::default());
			// It should be added at genesis
			assert!(frame_system::LastRuntimeUpgrade::exists());
			assert!(!Executive::runtime_upgraded());

			RUNTIME_VERSION.with(|v| *v.borrow_mut() = sp_version::RuntimeVersion {
				spec_version: 1,
				..Default::default()
			});
			assert!(Executive::runtime_upgraded());
			assert_eq!(
				Some(LastRuntimeUpgradeInfo { spec_version: 1.into(), spec_name: "".into() }),
				frame_system::LastRuntimeUpgrade::get(),
			);

			RUNTIME_VERSION.with(|v| *v.borrow_mut() = sp_version::RuntimeVersion {
				spec_version: 1,
				spec_name: "test".into(),
				..Default::default()
			});
			assert!(Executive::runtime_upgraded());
			assert_eq!(
				Some(LastRuntimeUpgradeInfo { spec_version: 1.into(), spec_name: "test".into() }),
				frame_system::LastRuntimeUpgrade::get(),
			);

			RUNTIME_VERSION.with(|v| *v.borrow_mut() = sp_version::RuntimeVersion {
				spec_version: 1,
				spec_name: "test".into(),
				impl_version: 2,
				..Default::default()
			});
			assert!(!Executive::runtime_upgraded());

			frame_system::LastRuntimeUpgrade::take();
			assert!(Executive::runtime_upgraded());
			assert_eq!(
				Some(LastRuntimeUpgradeInfo { spec_version: 1.into(), spec_name: "test".into() }),
				frame_system::LastRuntimeUpgrade::get(),
			);
		})
	}

	#[test]
	fn last_runtime_upgrade_was_upgraded_works() {
		let test_data = vec![
			(0, "", 1, "", true),
			(1, "", 1, "", false),
			(1, "", 1, "test", true),
			(1, "", 0, "", false),
			(1, "", 0, "test", true),
		];

		for (spec_version, spec_name, c_spec_version, c_spec_name, result) in test_data {
			let current = sp_version::RuntimeVersion {
				spec_version: c_spec_version,
				spec_name: c_spec_name.into(),
				..Default::default()
			};

			let last = LastRuntimeUpgradeInfo {
				spec_version: spec_version.into(),
				spec_name: spec_name.into(),
			};

			assert_eq!(result, last.was_upgraded(&current));
		}
	}
}<|MERGE_RESOLUTION|>--- conflicted
+++ resolved
@@ -292,11 +292,7 @@
 
 		// Decode parameters and dispatch
 		let dispatch_info = xt.get_dispatch_info();
-<<<<<<< HEAD
-		let r = Applyable::apply(xt, dispatch_info, encoded_len)?;
-=======
-		let r = Applyable::apply::<UnsignedValidator>(xt, &dispatch_info, encoded_len)?;
->>>>>>> b5e8592d
+		let r = Applyable::apply(xt, &dispatch_info, encoded_len)?;
 
 		<frame_system::Module<System>>::note_applied_extrinsic(&r, encoded_len as u32, dispatch_info);
 
@@ -337,11 +333,7 @@
 		let xt = uxt.check(&Default::default())?;
 
 		let dispatch_info = xt.get_dispatch_info();
-<<<<<<< HEAD
-		xt.validate(source, dispatch_info, encoded_len)
-=======
-		xt.validate::<UnsignedValidator>(source, &dispatch_info, encoded_len)
->>>>>>> b5e8592d
+		xt.validate(source, &dispatch_info, encoded_len)
 	}
 
 	/// Start an offchain worker and generate extrinsics.
