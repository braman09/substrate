[package]
name = "node-testing"
version = "2.0.0-dev"
authors = ["Parity Technologies <admin@parity.io>"]
description = "Test utilities for Substrate node."
edition = "2018"
license = "GPL-3.0"
homepage = "https://substrate.dev"
repository = "https://github.com/paritytech/substrate/"
publish = true

[package.metadata.docs.rs]
targets = ["x86_64-unknown-linux-gnu"]

[dependencies]
<<<<<<< HEAD
pallet-balances = { version = "2.0.0-alpha.5", path = "../../../frame/balances" }
sc-service = { version = "0.8.0-alpha.5", path = "../../../client/service", features = ["rocksdb", "test-helpers"] }
sc-client-db = { version = "0.8.0-alpha.5", path = "../../../client/db/", features = ["kvdb-rocksdb"] }
sc-client-api = { version = "2.0.0-alpha.5", path = "../../../client/api/" }
=======
pallet-balances = { version = "2.0.0-dev", path = "../../../frame/balances" }
sc-client = { version = "0.8.0-dev", path = "../../../client/" }
sc-client-db = { version = "0.8.0-dev", path = "../../../client/db/", features = ["kvdb-rocksdb", "parity-db"] }
sc-client-api = { version = "2.0.0-dev", path = "../../../client/api/" }
>>>>>>> 3ac409ba
codec = { package = "parity-scale-codec", version = "1.3.0" }
pallet-contracts = { version = "2.0.0-dev", path = "../../../frame/contracts" }
pallet-grandpa = { version = "2.0.0-dev", path = "../../../frame/grandpa" }
pallet-indices = { version = "2.0.0-dev", path = "../../../frame/indices" }
sp-keyring = { version = "2.0.0-dev", path = "../../../primitives/keyring" }
node-executor = { version = "2.0.0-dev", path = "../executor" }
node-primitives = { version = "2.0.0-dev", path = "../primitives" }
node-runtime = { version = "2.0.0-dev", path = "../runtime" }
sp-core = { version = "2.0.0-dev", path = "../../../primitives/core" }
sp-io = { version = "2.0.0-dev", path = "../../../primitives/io" }
frame-support = { version = "2.0.0-dev", path = "../../../frame/support" }
pallet-session = { version = "2.0.0-dev", path = "../../../frame/session" }
pallet-society = { version = "2.0.0-dev", path = "../../../frame/society" }
sp-runtime = { version = "2.0.0-dev", path = "../../../primitives/runtime" }
pallet-staking = { version = "2.0.0-dev", path = "../../../frame/staking" }
sc-executor = { version = "0.8.0-dev", path = "../../../client/executor", features = ["wasmtime"] }
sp-consensus = { version = "0.8.0-dev", path = "../../../primitives/consensus/common" }
frame-system = { version = "2.0.0-dev", path = "../../../frame/system" }
substrate-test-client = { version = "2.0.0-dev", path = "../../../test-utils/client" }
pallet-timestamp = { version = "2.0.0-dev", path = "../../../frame/timestamp" }
pallet-transaction-payment = { version = "2.0.0-dev", path = "../../../frame/transaction-payment" }
pallet-treasury = { version = "2.0.0-dev", path = "../../../frame/treasury" }
wabt = "0.9.2"
sp-api = { version = "2.0.0-dev", path = "../../../primitives/api" }
sp-finality-tracker = { version = "2.0.0-dev", default-features = false, path = "../../../primitives/finality-tracker" }
sp-timestamp = { version = "2.0.0-dev", default-features = false, path = "../../../primitives/timestamp" }
sp-block-builder = { version = "2.0.0-dev", path = "../../../primitives/block-builder" }
sc-block-builder = { version = "0.8.0-dev", path = "../../../client/block-builder" }
sp-inherents = { version = "2.0.0-dev", path = "../../../primitives/inherents" }
sp-blockchain = { version = "2.0.0-dev", path = "../../../primitives/blockchain" }
log = "0.4.8"
tempfile = "3.1.0"
fs_extra = "1"
futures = "0.3.1"

[dev-dependencies]
criterion = "0.3.0"
<<<<<<< HEAD
sc-cli = { version = "0.8.0-alpha.5", path = "../../../client/cli" }

[package.metadata.docs.rs]
targets = ["x86_64-unknown-linux-gnu"]
=======
sc-cli = { version = "0.8.0-dev", path = "../../../client/cli" }
sc-service = { version = "0.8.0-dev", path = "../../../client/service", features = ["db"] }
>>>>>>> 3ac409ba
<|MERGE_RESOLUTION|>--- conflicted
+++ resolved
@@ -13,17 +13,10 @@
 targets = ["x86_64-unknown-linux-gnu"]
 
 [dependencies]
-<<<<<<< HEAD
-pallet-balances = { version = "2.0.0-alpha.5", path = "../../../frame/balances" }
-sc-service = { version = "0.8.0-alpha.5", path = "../../../client/service", features = ["rocksdb", "test-helpers"] }
-sc-client-db = { version = "0.8.0-alpha.5", path = "../../../client/db/", features = ["kvdb-rocksdb"] }
-sc-client-api = { version = "2.0.0-alpha.5", path = "../../../client/api/" }
-=======
 pallet-balances = { version = "2.0.0-dev", path = "../../../frame/balances" }
-sc-client = { version = "0.8.0-dev", path = "../../../client/" }
+sc-service = { version = "0.8.0-dev", features = ["test-helpers", "db"],  path = "../../../client/service" }
 sc-client-db = { version = "0.8.0-dev", path = "../../../client/db/", features = ["kvdb-rocksdb", "parity-db"] }
 sc-client-api = { version = "2.0.0-dev", path = "../../../client/api/" }
->>>>>>> 3ac409ba
 codec = { package = "parity-scale-codec", version = "1.3.0" }
 pallet-contracts = { version = "2.0.0-dev", path = "../../../frame/contracts" }
 pallet-grandpa = { version = "2.0.0-dev", path = "../../../frame/grandpa" }
@@ -61,12 +54,4 @@
 
 [dev-dependencies]
 criterion = "0.3.0"
-<<<<<<< HEAD
-sc-cli = { version = "0.8.0-alpha.5", path = "../../../client/cli" }
-
-[package.metadata.docs.rs]
-targets = ["x86_64-unknown-linux-gnu"]
-=======
-sc-cli = { version = "0.8.0-dev", path = "../../../client/cli" }
-sc-service = { version = "0.8.0-dev", path = "../../../client/service", features = ["db"] }
->>>>>>> 3ac409ba
+sc-cli = { version = "0.8.0-dev", path = "../../../client/cli" }