--- conflicted
+++ resolved
@@ -15,14 +15,14 @@
 // along with Substrate.  If not, see <http://www.gnu.org/licenses/>.
 
 use crate::{
-	chain_spec::{Extensions, GenesisConfig},
 	factory_impl::FactoryState,
 	service, ChainSpec, Cli, FactoryCmd, Subcommand,
 };
 use node_transaction_factory::RuntimeAdapter;
 use sc_cli::{spec_factory, substrate_cli_params, CliConfiguration, Result, SubstrateCLI};
-use sc_service::{ChainSpecExtension, Configuration, RuntimeGenesis};
+use sc_service::Configuration;
 
+//TODO: 3 different types with the same name: ChainSpec
 #[spec_factory(
 	impl_name = "Substrate Node",
 	support_url = "https://github.com/paritytech/substrate/issues/new",
@@ -31,10 +31,10 @@
 )]
 fn spec_factory(
 	id: &str,
-) -> std::result::Result<Option<sc_service::ChainSpec<GenesisConfig, Extensions>>, String> {
+) -> std::result::Result<Box<dyn sc_service::ChainSpec>, String> {
 	Ok(match ChainSpec::from(id) {
-		Some(spec) => Some(spec.load()?),
-		None => None,
+		Some(spec) => Box::new(spec.load()?),
+		None => Box::new(crate::chain_spec::ChainSpec::from_json_file(std::path::PathBuf::from(id))?),
 	})
 }
 
@@ -51,47 +51,15 @@
 			use node_executor::*;
 			use node_runtime::*;
 
-<<<<<<< HEAD
 			let runtime = Cli::create_runtime(&cmd)?;
-=======
-			let client = sc_service::new_full_client::<
-				node_runtime::Block, node_runtime::RuntimeApi, node_executor::Executor,
-			>(&config)?;
-			let inspect = node_inspect::Inspector::<node_runtime::Block>::new(client);
->>>>>>> 22fd8ff1
 
-			runtime.sync_run(|config| cmd.run::<Block, RuntimeApi, Executor, _, _>(config))
+			runtime.sync_run(|config| cmd.run::<Block, RuntimeApi, Executor>(config))
 		}
 		Some(Subcommand::Benchmark(cmd)) => {
-<<<<<<< HEAD
 			let runtime = Cli::create_runtime(&cmd)?;
-=======
-			cmd.init(&version)?;
-			cmd.update_config(&mut config, load_spec, &version)?;
-
-			cmd.run::<node_runtime::Block, node_executor::Executor>(config)
-		},
-		Some(Subcommand::Factory(cli_args)) => {
-			cli_args.shared_params.init(&version)?;
-			cli_args.shared_params.update_config(&mut config, load_spec, &version)?;
-			cli_args.import_params.update_config(
-				&mut config,
-				ServiceRoles::FULL,
-				cli_args.shared_params.dev,
-			)?;
-
-			config.use_in_memory_keystore()?;
-
-			match ChainSpec::from(config.expect_chain_spec().id()) {
-				Some(ref c) if c == &ChainSpec::Development || c == &ChainSpec::LocalTestnet => {},
-				_ => return Err(
-					"Factory is only supported for development and local testnet.".into()
-				),
-			}
->>>>>>> 22fd8ff1
 
 			runtime.sync_run(|config| {
-				cmd.run::<_, _, node_runtime::Block, node_executor::Executor>(config)
+				cmd.run::<node_runtime::Block, node_executor::Executor>(config)
 			})
 		}
 		Some(Subcommand::Factory(cmd)) => {
@@ -111,11 +79,7 @@
 impl CliConfiguration for FactoryCmd {}
 
 impl FactoryCmd {
-	fn run<G, E>(&self, config: Configuration<G, E>) -> Result<()>
-	where
-		G: RuntimeGenesis,
-		E: ChainSpecExtension,
-	{
+	fn run(&self, config: Configuration) -> Result<()> {
 		match ChainSpec::from(config.chain_spec.id()) {
 			Some(ref c) if c == &ChainSpec::Development || c == &ChainSpec::LocalTestnet => {}
 			_ => return Err("Factory is only supported for development and local testnet.".into()),
@@ -134,7 +98,6 @@
 
 		let factory_state = FactoryState::new(self.blocks, self.transactions);
 
-<<<<<<< HEAD
 		let service_builder = new_full_start!(config).0;
 		node_transaction_factory::factory::<FactoryState<_>, _, _, _, _, _>(
 			factory_state,
@@ -146,17 +109,5 @@
 		.map_err(|e| format!("Error in transaction factory: {}", e))?;
 
 		Ok(())
-=======
-			Ok(())
-		},
-		Some(Subcommand::Base(subcommand)) => {
-			subcommand.init(&version)?;
-			subcommand.update_config(&mut config, load_spec, &version)?;
-			subcommand.run(
-				config,
-				|config: sc_service::Configuration| Ok(new_full_start!(config).0),
-			)
-		},
->>>>>>> 22fd8ff1
 	}
 }