// Copyright 2019 Parity Technologies (UK) Ltd.
// This file is part of Substrate.

// Substrate is free software: you can redistribute it and/or modify
// it under the terms of the GNU General Public License as published by
// the Free Software Foundation, either version 3 of the License, or
// (at your option) any later version.

// Substrate is distributed in the hope that it will be useful,
// but WITHOUT ANY WARRANTY; without even the implied warranty of
// MERCHANTABILITY or FITNESS FOR A PARTICULAR PURPOSE.  See the
// GNU General Public License for more details.

// You should have received a copy of the GNU General Public License
// along with Substrate.  If not, see <http://www.gnu.org/licenses/>.

//! Private implementation details of BABE digests.

use primitives::sr25519::Signature;
<<<<<<< HEAD
use babe_primitives::{self, BABE_ENGINE_ID, Epoch};
=======
use babe_primitives::{self, BABE_ENGINE_ID, SlotNumber};
>>>>>>> bdd6e8bd
use runtime_primitives::{DigestItem, generic::OpaqueDigestItemId};
use std::fmt::Debug;
use parity_codec::{Decode, Encode, Codec, Input};
use schnorrkel::{vrf::{VRFProof, VRFOutput, VRF_OUTPUT_LENGTH, VRF_PROOF_LENGTH}};

/// A BABE pre-digest.  It includes:
///
/// * The public key of the author.
/// * The VRF proof.
/// * The VRF output.
/// * The slot number.
#[derive(Clone, Debug, PartialEq, Eq)]
pub struct BabePreDigest {
	pub(super) slot_num: u64,
	pub(super) vrf_output: VRFOutput,
	pub(super) epoch: u64,
	pub(super) proof: VRFProof,
<<<<<<< HEAD
	pub(super) index: u64,
=======
	pub(super) index: babe_primitives::AuthorityIndex,
	pub(super) slot_num: SlotNumber,
>>>>>>> bdd6e8bd
}

/// The prefix used by BABE for its VRF keys.
pub const BABE_VRF_PREFIX: &'static [u8] = b"substrate-babe-vrf";

type RawBabePreDigest = (
	u64,
	[u8; VRF_OUTPUT_LENGTH],
	[u8; VRF_PROOF_LENGTH],
	u64,
	u64,
);

impl Encode for BabePreDigest {
	fn encode(&self) -> Vec<u8> {
		let tmp: RawBabePreDigest = (
			self.epoch,
			*self.vrf_output.as_bytes(),
			self.proof.to_bytes(),
			self.index,
			self.slot_num,
		);
		parity_codec::Encode::encode(&tmp)
	}
}

impl Decode for BabePreDigest {
	fn decode<R: Input>(i: &mut R) -> Option<Self> {
		let (epoch, output, proof, index, slot_num): RawBabePreDigest = Decode::decode(i)?;

		// Verify (at compile time) that the sizes in babe_primitives are correct
		let _: [u8; babe_primitives::VRF_OUTPUT_LENGTH] = output;
		let _: [u8; babe_primitives::VRF_PROOF_LENGTH] = proof;
		Some(BabePreDigest {
			epoch,
			proof: VRFProof::from_bytes(&proof).ok()?,
			vrf_output: VRFOutput::from_bytes(&output).ok()?,
			index,
			slot_num,
		})
	}
}

/// A digest item which is usable with BABE consensus.
pub trait CompatibleDigestItem: Sized {
	/// Construct a digest item which contains a BABE pre-digest.
	fn babe_pre_digest(seal: BabePreDigest) -> Self;

	/// If this item is an BABE pre-digest, return it.
	fn as_babe_pre_digest(&self) -> Option<BabePreDigest>;

	/// Construct a digest item which contains a BABE seal.
	fn babe_seal(signature: Signature) -> Self;

	/// If this item is a BABE signature, return the signature.
	fn as_babe_seal(&self) -> Option<Signature>;

	/// If this item is a BABE epoch, return it.
	fn as_babe_epoch(&self) -> Option<Epoch>;
}

impl<Hash> CompatibleDigestItem for DigestItem<Hash> where
	Hash: Debug + Send + Sync + Eq + Clone + Codec + 'static
{
	fn babe_pre_digest(digest: BabePreDigest) -> Self {
		DigestItem::PreRuntime(BABE_ENGINE_ID, digest.encode())
	}

	fn as_babe_pre_digest(&self) -> Option<BabePreDigest> {
		self.try_to(OpaqueDigestItemId::PreRuntime(&BABE_ENGINE_ID))
	}

	fn babe_seal(signature: Signature) -> Self {
		DigestItem::Seal(BABE_ENGINE_ID, signature.encode())
	}

	fn as_babe_seal(&self) -> Option<Signature> {
		self.try_to(OpaqueDigestItemId::Seal(&BABE_ENGINE_ID))
	}

	fn as_babe_epoch(&self) -> Option<Epoch> {
		self.try_to(OpaqueDigestItemId::Consensus(&BABE_ENGINE_ID))
	}
}<|MERGE_RESOLUTION|>--- conflicted
+++ resolved
@@ -17,11 +17,7 @@
 //! Private implementation details of BABE digests.
 
 use primitives::sr25519::Signature;
-<<<<<<< HEAD
-use babe_primitives::{self, BABE_ENGINE_ID, Epoch};
-=======
 use babe_primitives::{self, BABE_ENGINE_ID, SlotNumber};
->>>>>>> bdd6e8bd
 use runtime_primitives::{DigestItem, generic::OpaqueDigestItemId};
 use std::fmt::Debug;
 use parity_codec::{Decode, Encode, Codec, Input};
@@ -35,27 +31,22 @@
 /// * The slot number.
 #[derive(Clone, Debug, PartialEq, Eq)]
 pub struct BabePreDigest {
-	pub(super) slot_num: u64,
 	pub(super) vrf_output: VRFOutput,
 	pub(super) epoch: u64,
 	pub(super) proof: VRFProof,
-<<<<<<< HEAD
-	pub(super) index: u64,
-=======
 	pub(super) index: babe_primitives::AuthorityIndex,
 	pub(super) slot_num: SlotNumber,
->>>>>>> bdd6e8bd
 }
 
 /// The prefix used by BABE for its VRF keys.
 pub const BABE_VRF_PREFIX: &'static [u8] = b"substrate-babe-vrf";
 
 type RawBabePreDigest = (
+	[u8; VRF_OUTPUT_LENGTH],
 	u64,
-	[u8; VRF_OUTPUT_LENGTH],
 	[u8; VRF_PROOF_LENGTH],
-	u64,
-	u64,
+	babe_primitives::AuthorityIndex,
+	SlotNumber,
 );
 
 impl Encode for BabePreDigest {
