--- conflicted
+++ resolved
@@ -26,10 +26,7 @@
 use crate::changes_trie::{AnchorBlockId, ConfigurationRange, RootsStorage, Storage, BlockNumber};
 use crate::changes_trie::input::{DigestIndex, ExtrinsicIndex, DigestIndexValue, ExtrinsicIndexValue};
 use crate::changes_trie::storage::{TrieBackendAdapter, InMemoryStorage};
-<<<<<<< HEAD
-=======
 use crate::changes_trie::input::ChildIndex;
->>>>>>> 2980dcf3
 use crate::changes_trie::surface_iterator::{surface_iterator, SurfaceIterator};
 use crate::proving_backend::ProvingBackendEssence;
 use crate::trie_backend_essence::{TrieBackendEssence};
@@ -154,27 +151,6 @@
 	end: &AnchorBlockId<H::Out, Number>,
 	max: Number,
 	storage_key: Option<&[u8]>,
-	key: &[u8]
-) -> Result<Vec<(Number, u32)>, String> {
-	key_changes_proof_check_with_db(
-		config,
-		roots_storage,
-		&InMemoryStorage::with_proof(proof),
-		begin,
-		end,
-		max,
-		key,
-	)
-}
-
-/// Similar to the `key_changes_proof_check` function, but works with prepared proof storage.
-pub fn key_changes_proof_check_with_db<'a, H: Hasher, Number: BlockNumber>(
-	config: ConfigurationRange<'a, Number>,
-	roots_storage: &dyn RootsStorage<H, Number>,
-	proof_db: &InMemoryStorage<H, Number>,
-	begin: Number,
-	end: &AnchorBlockId<H::Out, Number>,
-	max: Number,
 	key: &[u8]
 ) -> Result<Vec<(Number, u32)>, String> {
 	// we can't query any roots before root
@@ -477,10 +453,7 @@
 			1,
 			&AnchorBlockId { hash: Default::default(), number: 16 },
 			16,
-<<<<<<< HEAD
-=======
-			None,
->>>>>>> 2980dcf3
+			None,
 			&[42],
 		).and_then(Result::from_iter);
 		assert_eq!(drilldown_result, Ok(vec![(8, 2), (8, 1), (6, 3), (3, 0)]));
@@ -491,10 +464,7 @@
 			1,
 			&AnchorBlockId { hash: Default::default(), number: 2 },
 			4,
-<<<<<<< HEAD
-=======
-			None,
->>>>>>> 2980dcf3
+			None,
 			&[42],
 		).and_then(Result::from_iter);
 		assert_eq!(drilldown_result, Ok(vec![]));
@@ -505,10 +475,7 @@
 			1,
 			&AnchorBlockId { hash: Default::default(), number: 3 },
 			4,
-<<<<<<< HEAD
-=======
-			None,
->>>>>>> 2980dcf3
+			None,
 			&[42],
 		).and_then(Result::from_iter);
 		assert_eq!(drilldown_result, Ok(vec![(3, 0)]));
@@ -519,10 +486,7 @@
 			1,
 			&AnchorBlockId { hash: Default::default(), number: 7 },
 			7,
-<<<<<<< HEAD
-=======
-			None,
->>>>>>> 2980dcf3
+			None,
 			&[42],
 		).and_then(Result::from_iter);
 		assert_eq!(drilldown_result, Ok(vec![(6, 3), (3, 0)]));
@@ -533,10 +497,7 @@
 			7,
 			&AnchorBlockId { hash: Default::default(), number: 8 },
 			8,
-<<<<<<< HEAD
-=======
-			None,
->>>>>>> 2980dcf3
+			None,
 			&[42],
 		).and_then(Result::from_iter);
 		assert_eq!(drilldown_result, Ok(vec![(8, 2), (8, 1)]));
@@ -547,10 +508,7 @@
 			5,
 			&AnchorBlockId { hash: Default::default(), number: 7 },
 			8,
-<<<<<<< HEAD
-=======
-			None,
->>>>>>> 2980dcf3
+			None,
 			&[42],
 		).and_then(Result::from_iter);
 		assert_eq!(drilldown_result, Ok(vec![(6, 3)]));
@@ -567,8 +525,6 @@
 			1,
 			&AnchorBlockId { hash: Default::default(), number: 100 },
 			1000,
-<<<<<<< HEAD
-=======
 			None,
 			&[42],
 		).and_then(|i| i.collect::<Result<Vec<_>, _>>()).is_err());
@@ -580,7 +536,6 @@
 			&AnchorBlockId { hash: Default::default(), number: 100 },
 			1000,
 			Some(&b"1"[..]),
->>>>>>> 2980dcf3
 			&[42],
 		).and_then(|i| i.collect::<Result<Vec<_>, _>>()).is_err());
 	}
@@ -594,10 +549,7 @@
 			1,
 			&AnchorBlockId { hash: Default::default(), number: 100 },
 			50,
-<<<<<<< HEAD
-=======
-			None,
->>>>>>> 2980dcf3
+			None,
 			&[42],
 		).is_err());
 		assert!(key_changes::<Blake2Hasher, u64>(
@@ -606,10 +558,7 @@
 			20,
 			&AnchorBlockId { hash: Default::default(), number: 10 },
 			100,
-<<<<<<< HEAD
-=======
-			None,
->>>>>>> 2980dcf3
+			None,
 			&[42],
 		).is_err());
 	}
@@ -622,10 +571,6 @@
 		// create drilldown iterator that records all trie nodes during drilldown
 		let (remote_config, remote_storage) = prepare_for_drilldown();
 		let remote_proof = key_changes_proof::<Blake2Hasher, u64>(
-<<<<<<< HEAD
-			configuration_range(&remote_config, 0), &remote_storage,
-			1, &AnchorBlockId { hash: Default::default(), number: 16 }, 16, &[42]).unwrap();
-=======
 			configuration_range(&remote_config, 0), &remote_storage, 1,
 			&AnchorBlockId { hash: Default::default(), number: 16 }, 16, None, &[42]).unwrap();
 
@@ -633,7 +578,6 @@
 		let remote_proof_child = key_changes_proof::<Blake2Hasher, u64>(
 			configuration_range(&remote_config, 0), &remote_storage, 1,
 			&AnchorBlockId { hash: Default::default(), number: 16 }, 16, Some(&b"1"[..]), &[42]).unwrap();
->>>>>>> 2980dcf3
 
 		// happens on local light node:
 
@@ -641,10 +585,6 @@
 		let (local_config, local_storage) = prepare_for_drilldown();
 		local_storage.clear_storage();
 		let local_result = key_changes_proof_check::<Blake2Hasher, u64>(
-<<<<<<< HEAD
-			configuration_range(&local_config, 0), &local_storage, remote_proof,
-			1, &AnchorBlockId { hash: Default::default(), number: 16 }, 16, &[42]);
-=======
 			configuration_range(&local_config, 0), &local_storage, remote_proof, 1,
 			&AnchorBlockId { hash: Default::default(), number: 16 }, 16, None, &[42]);
 
@@ -653,7 +593,6 @@
 		let local_result_child = key_changes_proof_check::<Blake2Hasher, u64>(
 			configuration_range(&local_config, 0), &local_storage, remote_proof_child, 1,
 			&AnchorBlockId { hash: Default::default(), number: 16 }, 16, Some(&b"1"[..]), &[42]);
->>>>>>> 2980dcf3
 
 		// check that drilldown result is the same as if it was happening at the full node
 		assert_eq!(local_result, Ok(vec![(8, 2), (8, 1), (6, 3), (3, 0)]));
@@ -693,32 +632,4 @@
 		).and_then(Result::from_iter);
 		assert_eq!(drilldown_result, Ok(vec![(79, 1), (63, 0)]));
 	}
-
-	#[test]
-	fn drilldown_iterator_works_with_skewed_digest() {
-		let config = Configuration { digest_interval: 4, digest_levels: 3 };
-		let mut config_range = configuration_range(&config, 0);
-		config_range.end = Some(91);
-
-		// when 4^3 deactivates at block 91:
-		// last L3 digest has been created at block#64
-		// skewed digest covers:
-		// L2 digests at blocks: 80
-		// L1 digests at blocks: 84, 88
-		// regular blocks: 89, 90, 91
-		let mut input = (1u64..92u64).map(|b| (b, vec![])).collect::<Vec<_>>();
-		// changed at block#63 and covered by L3 digest at block#64
-		input[63 - 1].1.push(InputPair::ExtrinsicIndex(ExtrinsicIndex { block: 63, key: vec![42] }, vec![0]));
-		input[64 - 1].1.push(InputPair::DigestIndex(DigestIndex { block: 64, key: vec![42] }, vec![63]));
-		// changed at block#79 and covered by L2 digest at block#80 + skewed digest at block#91
-		input[79 - 1].1.push(InputPair::ExtrinsicIndex(ExtrinsicIndex { block: 79, key: vec![42] }, vec![1]));
-		input[80 - 1].1.push(InputPair::DigestIndex(DigestIndex { block: 80, key: vec![42] }, vec![79]));
-		input[91 - 1].1.push(InputPair::DigestIndex(DigestIndex { block: 91, key: vec![42] }, vec![80]));
-		let storage = InMemoryStorage::with_inputs(input);
-
-		let drilldown_result = key_changes::<Blake2Hasher, u64>(
-			config_range, &storage, 1, &AnchorBlockId { hash: Default::default(), number: 91 }, 100_000u64, &[42])
-			.and_then(Result::from_iter);
-		assert_eq!(drilldown_result, Ok(vec![(79, 1), (63, 0)]));
-	}
 }