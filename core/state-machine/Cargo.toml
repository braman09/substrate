--- conflicted
+++ resolved
@@ -16,20 +16,13 @@
 panic-handler = { package = "substrate-panic-handler", path = "../panic-handler" }
 codec = { package = "parity-scale-codec", version = "1.0.0" }
 num-traits = "0.2"
-<<<<<<< HEAD
-smallvec = "0.6"
-=======
 historied-data = { path = "../utils/historied-data", features = ["std"] }
->>>>>>> 8d45d31d
 
 [dev-dependencies]
 hex-literal = "0.2.0"
 criterion = "0.2"
 rand = "0.6"
-<<<<<<< HEAD
-=======
 historied-data = { path = "../utils/historied-data", features = ["std", "test"] }
->>>>>>> 8d45d31d
 
 [[bench]]
 name = "bench"
