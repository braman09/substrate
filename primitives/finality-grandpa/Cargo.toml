[package]
name = "sp-finality-grandpa"
version = "2.0.0-alpha.1"
authors = ["Parity Technologies <admin@parity.io>"]
edition = "2018"
license = "GPL-3.0"
homepage = "https://substrate.dev"
repository = "https://github.com/paritytech/substrate/"

[dependencies]
sp-application-crypto = { version = "2.0.0-alpha.1", default-features = false, path = "../application-crypto" }
codec = { package = "parity-scale-codec", version = "1.0.0", default-features = false, features = ["derive"] }
<<<<<<< HEAD
grandpa = { package = "finality-grandpa", version = "0.11.0", default-features = false, features = ["derive-codec"] }
log = { version = "0.4.8", optional = true }
serde = { version = "1.0.101", optional = true, features = ["derive"] }
sp-api = { version = "2.0.0", default-features = false, path = "../api" }
sp-core = { version = "2.0.0", default-features = false, path = "../core" }
sp-runtime = { version = "2.0.0", default-features = false, path = "../runtime" }
sp-std = { version = "2.0.0", default-features = false, path = "../std" }
=======
sp-std = { version = "2.0.0-alpha.1", default-features = false, path = "../std" }
serde = { version = "1.0.101", optional = true, features = ["derive"] }
sp-api = { version = "2.0.0-alpha.1", default-features = false, path = "../api" }
sp-runtime = { version = "2.0.0-alpha.1", default-features = false, path = "../runtime" }
>>>>>>> 48150f24

[features]
default = ["std"]
std = [
	"sp-application-crypto/std",
	"codec/std",
	"grandpa/std",
	"log",
	"serde",
	"sp-api/std",
	"sp-core/std",
	"sp-runtime/std",
<<<<<<< HEAD
	"sp-std/std",
]
full_crypto = [
	"app-crypto/full_crypto"
=======
>>>>>>> 48150f24
]<|MERGE_RESOLUTION|>--- conflicted
+++ resolved
@@ -10,20 +10,13 @@
 [dependencies]
 sp-application-crypto = { version = "2.0.0-alpha.1", default-features = false, path = "../application-crypto" }
 codec = { package = "parity-scale-codec", version = "1.0.0", default-features = false, features = ["derive"] }
-<<<<<<< HEAD
 grandpa = { package = "finality-grandpa", version = "0.11.0", default-features = false, features = ["derive-codec"] }
 log = { version = "0.4.8", optional = true }
 serde = { version = "1.0.101", optional = true, features = ["derive"] }
-sp-api = { version = "2.0.0", default-features = false, path = "../api" }
-sp-core = { version = "2.0.0", default-features = false, path = "../core" }
-sp-runtime = { version = "2.0.0", default-features = false, path = "../runtime" }
-sp-std = { version = "2.0.0", default-features = false, path = "../std" }
-=======
+sp-api = { version = "2.0.0-alpha.1", default-features = false, path = "../api" }
+sp-core = { version = "2.0.0-alpha.1", default-features = false, path = "../core" }
+sp-runtime = { version = "2.0.0-alpha.1", default-features = false, path = "../runtime" }
 sp-std = { version = "2.0.0-alpha.1", default-features = false, path = "../std" }
-serde = { version = "1.0.101", optional = true, features = ["derive"] }
-sp-api = { version = "2.0.0-alpha.1", default-features = false, path = "../api" }
-sp-runtime = { version = "2.0.0-alpha.1", default-features = false, path = "../runtime" }
->>>>>>> 48150f24
 
 [features]
 default = ["std"]
@@ -36,11 +29,5 @@
 	"sp-api/std",
 	"sp-core/std",
 	"sp-runtime/std",
-<<<<<<< HEAD
 	"sp-std/std",
-]
-full_crypto = [
-	"app-crypto/full_crypto"
-=======
->>>>>>> 48150f24
 ]